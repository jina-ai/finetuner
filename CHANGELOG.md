# Changelog

All notable changes to this project will be documented in this file.

The format is based on [Keep a Changelog](https://keepachangelog.com/en/1.0.0/),
and this project adheres to [Semantic Versioning](https://semver.org/spec/v2.0.0.html).


## [Unreleased] - 2022-MM-DD

### Added

- Use latest Hubble with `notebook_login` support. ([#576](https://github.com/jina-ai/finetuner/pull/576))

### Removed

### Changed

<<<<<<< HEAD
- Use config classes to create run configs. ([#579](https://github.com/jina-ai/finetuner/pull/579))

- Convert package to namespace package. ([#581](https://github.com/jina-ai/finetuner/pull/581))

=======
>>>>>>> cb2b5942
- Use `device` parameter to replace `cpu` to align with docarray. ([#577](https://github.com/jina-ai/finetuner/pull/577))

- Update the open clip model names in the table of the backbones. ([#580](https://github.com/jina-ai/finetuner/pull/580))

<<<<<<< HEAD
=======
- Show progress while encode batches of documents. ([#586](https://github.com/jina-ai/finetuner/pull/586))

- Change `device` as an optional parameter when calling `get_model`. ([#586](https://github.com/jina-ai/finetuner/pull/586))
>>>>>>> cb2b5942

### Fixed

### Docs

- Fix training data name in totally looks like example. ([#576](https://github.com/jina-ai/finetuner/pull/576))

- Unify documentation related to cloud storage as Jina AI Cloud. ([#582](https://github.com/jina-ai/finetuner/pull/582))

- Replace `hub.jina.ai` with `cloud.jina.ai`. ([#587](https://github.com/jina-ai/finetuner/pull/587))


## [0.6.3] - 2022-10-13

### Added

- Support advanced CLIP fine-tuning with WiSE-FT. ([#571](https://github.com/jina-ai/finetuner/pull/571))

### Removed

### Changed

- Change CLIP fine-tuning example in the documentation. ([#569](https://github.com/jina-ai/finetuner/pull/569))

### Fixed

- Bump flake8 to `5.0.4`. ([#568](https://github.com/jina-ai/finetuner/pull/568))

### Docs

- Add documentation for callbacks. ([#567](https://github.com/jina-ai/finetuner/pull/567))


## [0.6.2] - 2022-09-29

### Added

- Support inference with torch models. ([#560](https://github.com/jina-ai/finetuner/pull/560))

### Removed

### Changed

### Fixed

- Freeze hubble client to `0.17.0`. ([#556](https://github.com/jina-ai/finetuner/pull/556))

### Docs

- Fix template html css. ([#556](https://github.com/jina-ai/finetuner/pull/556))


## [0.6.1] - 2022-09-27

### Added

- Add `finetuner_version` equal to the stubs version in the create run request. ([#552](https://github.com/jina-ai/finetuner/pull/552))

### Removed

- Improve display of stream log messages. ([#549](https://github.com/jina-ai/finetuner/pull/549))

### Changed

- Bump hubble client version. ([#546](https://github.com/jina-ai/finetuner/pull/546))

### Fixed

- Preserve request headers in redirects to the same domain. ([#552](https://github.com/jina-ai/finetuner/pull/552))

### Docs

- Improve example and install documentation. ([#534](https://github.com/jina-ai/finetuner/pull/534))

- Update finetuner executor version in docs. ([#543](https://github.com/jina-ai/finetuner/pull/543))


## [0.6.0] - 2022-09-09

### Added

- Add `get_model` and `encode` method to encode docarray. ([#522](https://github.com/jina-ai/finetuner/pull/522))

- Add connect function to package. ([#532](https://github.com/jina-ai/finetuner/pull/532))

### Removed

### Changed

- Incorporate `commons` and `stubs` to use shared components. ([#522](https://github.com/jina-ai/finetuner/pull/522))

- Improve usability of `stream_logs`. ([#522](https://github.com/jina-ai/finetuner/pull/522))

- Improve `describe_models` with open-clip models. ([#528](https://github.com/jina-ai/finetuner/pull/528))

- Use stream logging in the README example. ([#532](https://github.com/jina-ai/finetuner/pull/532))

### Fixed

- Print logs before run status is `STARTED`. ([#531](https://github.com/jina-ai/finetuner/pull/531))

### Docs

- Add inference session in examples. ([#529](https://github.com/jina-ai/finetuner/pull/529))


## [0.5.2] - 2022-08-31

### Added

- Description of get_model and encode function. ([#526](https://github.com/jina-ai/finetuner/pull/526))

- Enable wandb callback. ([#494](https://github.com/jina-ai/finetuner/pull/494))

- Support log streaming in finetuner client. ([#504](https://github.com/jina-ai/finetuner/pull/504))

- Support optimizer and miner options. [#517](https://github.com/jina-ai/finetuner/pull/517)

### Removed

### Changed

- Mark fit as login required. ([#494](https://github.com/jina-ai/finetuner/pull/494))

- Improve documentation according to remarks we received. ([524](https://github.com/jina-ai/finetuner/pull/524))

### Fixed

- Replace the artifact name from dot to dash. ([#519](https://github.com/jina-ai/finetuner/pull/519))

- Create client automatically if user is already logged in. ([#527](https://github.com/jina-ai/finetuner/pull/527))

### Docs

- Fix google analytics Id for docs. ([#499](https://github.com/jina-ai/finetuner/pull/499))

- Update sphinx-markdown-table to v0.0.16 to get. [this fix](https://github.com/ryanfox/sphinx-markdown-tables/pull/37) ([#499](https://github.com/jina-ai/finetuner/pull/499))

- Place install instructions in the documentation more prominent. ([#518](https://github.com/jina-ai/finetuner/pull/518))


## [0.5.1] - 2022-07-15

### Added

- Add artifact id and token interface to improve usability. ([#485](https://github.com/jina-ai/finetuner/pull/485))

### Removed

### Changed

- `save_artifact` should show progress while downloading. ([#483](https://github.com/jina-ai/finetuner/pull/483))

- Give more flexibility on dependency versions. ([#483](https://github.com/jina-ai/finetuner/pull/483))

- Bump `jina-hubble-sdk` to 0.8.1. ([#488](https://github.com/jina-ai/finetuner/pull/488))

- Improve integration section in documentation. ([#492](https://github.com/jina-ai/finetuner/pull/492))

- Bump `docarray` to 0.13.31. ([#492](https://github.com/jina-ai/finetuner/pull/492))

### Fixed

- Use `uri` to represent image content in documentation creating training data code snippet. ([#484](https://github.com/jina-ai/finetuner/pull/484))

- Remove out-dated CLIP-specific documentation. ([#491](https://github.com/jina-ai/finetuner/pull/491))


## [0.5.0] - 2022-06-30

### Added

- Docs 0.4.1 backup. ([#462](https://github.com/jina-ai/finetuner/pull/462))

- Add Jina integration section in the docs. ([#467](https://github.com/jina-ai/finetuner/pull/467))

- Add CD back with semantic release. ([#472](https://github.com/jina-ai/finetuner/pull/472))

### Removed

### Changed

- Refactor the guide for image to image search. ([#458](https://github.com/jina-ai/finetuner/pull/458))

- Refactor the guide for text to image search. ([#459](https://github.com/jina-ai/finetuner/pull/459))

- Refactor the default hyper-params and docstring format. ([#465](https://github.com/jina-ai/finetuner/pull/465))

- Various updates on style, how-to and templates. ([#462](https://github.com/jina-ai/finetuner/pull/462))

- Remove time column from Readme table. ([#468](https://github.com/jina-ai/finetuner/pull/468))

- Change release trigger to push to `main` branch. ([#478](https://github.com/jina-ai/finetuner/pull/478))

### Fixed

- Use finetuner docs links in docs instead of netlify. ([#475](https://github.com/jina-ai/finetuner/pull/475))

- Use twine pypi release. ([#480](https://github.com/jina-ai/finetuner/pull/480))

- Fix blocked success-all-tests in CI. ([#482](https://github.com/jina-ai/finetuner/pull/482))

- Fix documentation render in the login page. ([#482](https://github.com/jina-ai/finetuner/pull/482))


## 0.2.2 - 2022-06-16

### Added

### Removed

- Remove `path` and `dotenv` as dependencies. ([#444](https://github.com/jina-ai/finetuner/pull/444))

### Changed

- Change default registry to prod for api and hubble. ([#447](https://github.com/jina-ai/finetuner/pull/447))

- Polish the documentation structure and references. ([#460](https://github.com/jina-ai/finetuner/pull/460))

- Update README.md with latest developments. ([#448](https://github.com/jina-ai/finetuner/pull/448))

### Fixed


## 0.2.1 - 2022-06-13

### Added

### Removed

### Changed

### Fixed

- docs: fix link references and missing images. ([#439](https://github.com/jina-ai/finetuner/pull/439))

- fix: send another request when redirect detected. ([#441](https://github.com/jina-ai/finetuner/pull/441))


## 0.2.0 - 2022-06-09

### Added

- Add default values for finetuner `HOST` and `JINA_HUBBLE_REGISTRY`. ([#410](https://github.com/jina-ai/finetuner/pull/410))

- Expose arguments `cpu` and `num_workers` in `finetuner.fit`. ([#411](https://github.com/jina-ai/finetuner/pull/411))

- Add documentation structure and how it works section. ([#412](https://github.com/jina-ai/finetuner/pull/412))

- Support passing callbacks to the run configuration. ([#415](https://github.com/jina-ai/finetuner/pull/415))

- Add documentation step by step from install to create training data. ([#416](https://github.com/jina-ai/finetuner/pull/416))

- Add support for `EvaluationCallback`. ([#422](https://github.com/jina-ai/finetuner/pull/422))

- Docs add developer reference, Jina ecosystem and style fix. ([#423](https://github.com/jina-ai/finetuner/pull/423))

- Add support for MLP model. ([#428](https://github.com/jina-ai/finetuner/pull/428))

- Add method `list_models` that returns the available model names. ([#428](https://github.com/jina-ai/finetuner/pull/428))

- Organize supported model to model stubs under `finetuner.models`. ([#428](https://github.com/jina-ai/finetuner/pull/428))

- Add a guide for image-to-image retrieval. ([#430](https://github.com/jina-ai/finetuner/pull/430))

- Add a guide for text to image fine-tuning with `CLIP`. ([#433](https://github.com/jina-ai/finetuner/pull/433))

- Add template for guides in docs. ([#437](https://github.com/jina-ai/finetuner/pull/437))

- Add text to text with Bert guide to docs. ([#426](https://github.com/jina-ai/finetuner/pull/426))


### Removed

### Changed

- Bump `docarray` to `v0.13.17`. ([#411](https://github.com/jina-ai/finetuner/pull/411))

- Guide user to choose models in `list_models`. ([#419](https://github.com/jina-ai/finetuner/pull/419))

- Expose run methods. ([#425](https://github.com/jina-ai/finetuner/pull/425))

- Rename `list_models` to `describe_models`. ([#428](https://github.com/jina-ai/finetuner/pull/428))

- Rename `finetuner.callbacks` to `finetuner.callback` to avoid name collision in `__init__.py`. ([#428](https://github.com/jina-ai/finetuner/pull/428))

### Fixed

- Enable saving models for clip without overwriting. ([#432](https://github.com/jina-ai/finetuner/pull/432))

- Fix flaky integration test. ([#436](https://github.com/jina-ai/finetuner/pull/436))

## [0.1.0] - 2022-05-23

### Added

- Setup the project structure. ([#385](https://github.com/jina-ai/finetuner/pull/385))

- Create experiment endpoints. ([#386](https://github.com/jina-ai/finetuner/pull/386))

- Create run endpoints. ([#387](https://github.com/jina-ai/finetuner/pull/387))

- Add Hubble authentication. ([#388](https://github.com/jina-ai/finetuner/pull/388))

- Add docs and netlify deployment. ([#392](https://github.com/jina-ai/finetuner/pull/392)) 

- Implement `Run`, `Experiment` and `Finetuner` classes on top of the base client. ([#391](https://github.com/jina-ai/finetuner/pull/391)) 

- Basic error handling. ([#394](https://github.com/jina-ai/finetuner/pull/394)) 

- Create a complete version of the run config. ([#395](https://github.com/jina-ai/finetuner/pull/395))

- Improve unit testing. ([#396](https://github.com/jina-ai/finetuner/pull/396))

- Implement getting run logs. ([#400](https://github.com/jina-ai/finetuner/pull/400))

- Add experiment-related methods to finetuner. ([#402](https://github.com/jina-ai/finetuner/pull/402))

- Add CD step for PyPI release. ([#403](https://github.com/jina-ai/finetuner/pull/403))

### Removed

- Delete all unnecessary files from the previous project. ([#384](https://github.com/jina-ai/finetuner/pull/384))

### Changed

- Change logic behind artifact-id and return jsonified `dicts` instead of `requests.Response` objects. ([#390](https://github.com/jina-ai/finetuner/pull/390))

- Adapt getting run status. ([#400](https://github.com/jina-ai/finetuner/pull/400))

### Fixed

- Resolve CI tests. ([#398](https://github.com/jina-ai/finetuner/pull/398)) 

- Fix `download_artifact`. ([#401](https://github.com/jina-ai/finetuner/pull/401))<|MERGE_RESOLUTION|>--- conflicted
+++ resolved
@@ -16,23 +16,18 @@
 
 ### Changed
 
-<<<<<<< HEAD
 - Use config classes to create run configs. ([#579](https://github.com/jina-ai/finetuner/pull/579))
 
 - Convert package to namespace package. ([#581](https://github.com/jina-ai/finetuner/pull/581))
 
-=======
->>>>>>> cb2b5942
 - Use `device` parameter to replace `cpu` to align with docarray. ([#577](https://github.com/jina-ai/finetuner/pull/577))
 
 - Update the open clip model names in the table of the backbones. ([#580](https://github.com/jina-ai/finetuner/pull/580))
 
-<<<<<<< HEAD
-=======
 - Show progress while encode batches of documents. ([#586](https://github.com/jina-ai/finetuner/pull/586))
 
 - Change `device` as an optional parameter when calling `get_model`. ([#586](https://github.com/jina-ai/finetuner/pull/586))
->>>>>>> cb2b5942
+
 
 ### Fixed
 
