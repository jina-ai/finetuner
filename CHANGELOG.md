--- conflicted
+++ resolved
@@ -22,11 +22,9 @@
 
 ### Docs
 
-<<<<<<< HEAD
 - Add callback page to docs restructure page. [#738](https://github.com/jina-ai/finetuner/pull/738).
-=======
+
 - Add hyperparameters page to new docs structure. ([#739](https://github.com/jina-ai/finetuner/pull/739))
->>>>>>> 98587c75
 
 - Add login page to new docs. [#737](https://github.com/jina-ai/finetuner/pull/737).
 
