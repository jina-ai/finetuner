--- conflicted
+++ resolved
@@ -46,12 +46,9 @@
 
 ### Fixed
 
-<<<<<<< HEAD
+- Enable saving models for clip without overwriting. ([#432](https://github.com/jina-ai/finetuner/pull/432))
+
 - Fixed flaky integration test. ([#436](https://github.com/jina-ai/finetuner/pull/436))
-
-=======
-- Enable saving models for clip without overwriting. ([#432](https://github.com/jina-ai/finetuner/pull/432))
->>>>>>> 496efb61
 
 ## [0.1.0] - 2022-05-23
 
