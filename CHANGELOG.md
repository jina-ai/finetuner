# Changelog

All notable changes to this project will be documented in this file.

The format is based on [Keep a Changelog](https://keepachangelog.com/en/1.0.0/),
and this project adheres to [Semantic Versioning](https://semver.org/spec/v2.0.0.html).


## [Unreleased] - 2022-MM-DD

### Added

- Use latest Hubble with `notebook_login` support. ([#576](https://github.com/jina-ai/finetuner/pull/576))

### Removed

### Changed

<<<<<<< HEAD
- Run configs are made using config classes ([#579](https://github.com/jina-ai/finetuner/pull/579))
=======
- Convert package to namespace package. ([#581](https://github.com/jina-ai/finetuner/pull/581))

- Use `device` parameter to replace `cpu` to align with docarray. ([#577](https://github.com/jina-ai/finetuner/pull/577))

- Update the open clip model names in the table of the backbones. ([#580](https://github.com/jina-ai/finetuner/pull/580))
>>>>>>> 46f8541e

### Fixed

### Docs

- Fix training data name in totally looks like example. ([#576](https://github.com/jina-ai/finetuner/pull/576))

- Unify documentation related to cloud storage as Jina AI Cloud. ([#582](https://github.com/jina-ai/finetuner/pull/582))


## [0.6.3] - 2022-10-13

### Added

- Support advanced CLIP fine-tuning with WiSE-FT. ([#571](https://github.com/jina-ai/finetuner/pull/571))

### Removed

### Changed

- Change CLIP fine-tuning example in the documentation. ([#569](https://github.com/jina-ai/finetuner/pull/569))

### Fixed

- Bump flake8 to `5.0.4`. ([#568](https://github.com/jina-ai/finetuner/pull/568))

### Docs

- Add documentation for callbacks. ([#567](https://github.com/jina-ai/finetuner/pull/567))


## [0.6.2] - 2022-09-29

### Added

- Support inference with torch models. ([#560](https://github.com/jina-ai/finetuner/pull/560))

### Removed

### Changed

### Fixed

- Freeze hubble client to `0.17.0`. ([#556](https://github.com/jina-ai/finetuner/pull/556))

### Docs

- Fix template html css. ([#556](https://github.com/jina-ai/finetuner/pull/556))


## [0.6.1] - 2022-09-27

### Added

- Add `finetuner_version` equal to the stubs version in the create run request. ([#552](https://github.com/jina-ai/finetuner/pull/552))

### Removed

- Improve display of stream log messages. ([#549](https://github.com/jina-ai/finetuner/pull/549))

### Changed

- Bump hubble client version. ([#546](https://github.com/jina-ai/finetuner/pull/546))

### Fixed

- Preserve request headers in redirects to the same domain. ([#552](https://github.com/jina-ai/finetuner/pull/552))

### Docs

- Improve example and install documentation. ([#534](https://github.com/jina-ai/finetuner/pull/534))

- Update finetuner executor version in docs. ([#543](https://github.com/jina-ai/finetuner/pull/543))


## [0.6.0] - 2022-09-09

### Added

- Add `get_model` and `encode` method to encode docarray. ([#522](https://github.com/jina-ai/finetuner/pull/522))

- Add connect function to package. ([#532](https://github.com/jina-ai/finetuner/pull/532))

### Removed

### Changed

- Incorporate `commons` and `stubs` to use shared components. ([#522](https://github.com/jina-ai/finetuner/pull/522))

- Improve usability of `stream_logs`. ([#522](https://github.com/jina-ai/finetuner/pull/522))

- Improve `describe_models` with open-clip models. ([#528](https://github.com/jina-ai/finetuner/pull/528))

- Use stream logging in the README example. ([#532](https://github.com/jina-ai/finetuner/pull/532))

### Fixed

- Print logs before run status is `STARTED`. ([#531](https://github.com/jina-ai/finetuner/pull/531))

### Docs

- Add inference session in examples. ([#529](https://github.com/jina-ai/finetuner/pull/529))


## [0.5.2] - 2022-08-31

### Added

- Description of get_model and encode function. ([#526](https://github.com/jina-ai/finetuner/pull/526))

- Enable wandb callback. ([#494](https://github.com/jina-ai/finetuner/pull/494))

- Support log streaming in finetuner client. ([#504](https://github.com/jina-ai/finetuner/pull/504))

- Support optimizer and miner options. [#517](https://github.com/jina-ai/finetuner/pull/517)

### Removed

### Changed

- Mark fit as login required. ([#494](https://github.com/jina-ai/finetuner/pull/494))

- Improve documentation according to remarks we received. ([524](https://github.com/jina-ai/finetuner/pull/524))

### Fixed

- Replace the artifact name from dot to dash. ([#519](https://github.com/jina-ai/finetuner/pull/519))

- Create client automatically if user is already logged in. ([#527](https://github.com/jina-ai/finetuner/pull/527))

### Docs

- Fix google analytics Id for docs. ([#499](https://github.com/jina-ai/finetuner/pull/499))

- Update sphinx-markdown-table to v0.0.16 to get. [this fix](https://github.com/ryanfox/sphinx-markdown-tables/pull/37) ([#499](https://github.com/jina-ai/finetuner/pull/499))

- Place install instructions in the documentation more prominent. ([#518](https://github.com/jina-ai/finetuner/pull/518))


## [0.5.1] - 2022-07-15

### Added

- Add artifact id and token interface to improve usability. ([#485](https://github.com/jina-ai/finetuner/pull/485))

### Removed

### Changed

- `save_artifact` should show progress while downloading. ([#483](https://github.com/jina-ai/finetuner/pull/483))

- Give more flexibility on dependency versions. ([#483](https://github.com/jina-ai/finetuner/pull/483))

- Bump `jina-hubble-sdk` to 0.8.1. ([#488](https://github.com/jina-ai/finetuner/pull/488))

- Improve integration section in documentation. ([#492](https://github.com/jina-ai/finetuner/pull/492))

- Bump `docarray` to 0.13.31. ([#492](https://github.com/jina-ai/finetuner/pull/492))

### Fixed

- Use `uri` to represent image content in documentation creating training data code snippet. ([#484](https://github.com/jina-ai/finetuner/pull/484))

- Remove out-dated CLIP-specific documentation. ([#491](https://github.com/jina-ai/finetuner/pull/491))


## [0.5.0] - 2022-06-30

### Added

- Docs 0.4.1 backup. ([#462](https://github.com/jina-ai/finetuner/pull/462))

- Add Jina integration section in the docs. ([#467](https://github.com/jina-ai/finetuner/pull/467))

- Add CD back with semantic release. ([#472](https://github.com/jina-ai/finetuner/pull/472))

### Removed

### Changed

- Refactor the guide for image to image search. ([#458](https://github.com/jina-ai/finetuner/pull/458))

- Refactor the guide for text to image search. ([#459](https://github.com/jina-ai/finetuner/pull/459))

- Refactor the default hyper-params and docstring format. ([#465](https://github.com/jina-ai/finetuner/pull/465))

- Various updates on style, how-to and templates. ([#462](https://github.com/jina-ai/finetuner/pull/462))

- Remove time column from Readme table. ([#468](https://github.com/jina-ai/finetuner/pull/468))

- Change release trigger to push to `main` branch. ([#478](https://github.com/jina-ai/finetuner/pull/478))

### Fixed

- Use finetuner docs links in docs instead of netlify. ([#475](https://github.com/jina-ai/finetuner/pull/475))

- Use twine pypi release. ([#480](https://github.com/jina-ai/finetuner/pull/480))

- Fix blocked success-all-tests in CI. ([#482](https://github.com/jina-ai/finetuner/pull/482))

- Fix documentation render in the login page. ([#482](https://github.com/jina-ai/finetuner/pull/482))


## 0.2.2 - 2022-06-16

### Added

### Removed

- Remove `path` and `dotenv` as dependencies. ([#444](https://github.com/jina-ai/finetuner/pull/444))

### Changed

- Change default registry to prod for api and hubble. ([#447](https://github.com/jina-ai/finetuner/pull/447))

- Polish the documentation structure and references. ([#460](https://github.com/jina-ai/finetuner/pull/460))

- Update README.md with latest developments. ([#448](https://github.com/jina-ai/finetuner/pull/448))

### Fixed


## 0.2.1 - 2022-06-13

### Added

### Removed

### Changed

### Fixed

- docs: fix link references and missing images. ([#439](https://github.com/jina-ai/finetuner/pull/439))

- fix: send another request when redirect detected. ([#441](https://github.com/jina-ai/finetuner/pull/441))


## 0.2.0 - 2022-06-09

### Added

- Add default values for finetuner `HOST` and `JINA_HUBBLE_REGISTRY`. ([#410](https://github.com/jina-ai/finetuner/pull/410))

- Expose arguments `cpu` and `num_workers` in `finetuner.fit`. ([#411](https://github.com/jina-ai/finetuner/pull/411))

- Add documentation structure and how it works section. ([#412](https://github.com/jina-ai/finetuner/pull/412))

- Support passing callbacks to the run configuration. ([#415](https://github.com/jina-ai/finetuner/pull/415))

- Add documentation step by step from install to create training data. ([#416](https://github.com/jina-ai/finetuner/pull/416))

- Add support for `EvaluationCallback`. ([#422](https://github.com/jina-ai/finetuner/pull/422))

- Docs add developer reference, Jina ecosystem and style fix. ([#423](https://github.com/jina-ai/finetuner/pull/423))

- Add support for MLP model. ([#428](https://github.com/jina-ai/finetuner/pull/428))

- Add method `list_models` that returns the available model names. ([#428](https://github.com/jina-ai/finetuner/pull/428))

- Organize supported model to model stubs under `finetuner.models`. ([#428](https://github.com/jina-ai/finetuner/pull/428))

- Add a guide for image-to-image retrieval. ([#430](https://github.com/jina-ai/finetuner/pull/430))

- Add a guide for text to image fine-tuning with `CLIP`. ([#433](https://github.com/jina-ai/finetuner/pull/433))

- Add template for guides in docs. ([#437](https://github.com/jina-ai/finetuner/pull/437))

- Add text to text with Bert guide to docs. ([#426](https://github.com/jina-ai/finetuner/pull/426))


### Removed

### Changed

- Bump `docarray` to `v0.13.17`. ([#411](https://github.com/jina-ai/finetuner/pull/411))

- Guide user to choose models in `list_models`. ([#419](https://github.com/jina-ai/finetuner/pull/419))

- Expose run methods. ([#425](https://github.com/jina-ai/finetuner/pull/425))

- Rename `list_models` to `describe_models`. ([#428](https://github.com/jina-ai/finetuner/pull/428))

- Rename `finetuner.callbacks` to `finetuner.callback` to avoid name collision in `__init__.py`. ([#428](https://github.com/jina-ai/finetuner/pull/428))

### Fixed

- Enable saving models for clip without overwriting. ([#432](https://github.com/jina-ai/finetuner/pull/432))

- Fix flaky integration test. ([#436](https://github.com/jina-ai/finetuner/pull/436))

## [0.1.0] - 2022-05-23

### Added

- Setup the project structure. ([#385](https://github.com/jina-ai/finetuner/pull/385))

- Create experiment endpoints. ([#386](https://github.com/jina-ai/finetuner/pull/386))

- Create run endpoints. ([#387](https://github.com/jina-ai/finetuner/pull/387))

- Add Hubble authentication. ([#388](https://github.com/jina-ai/finetuner/pull/388))

- Add docs and netlify deployment. ([#392](https://github.com/jina-ai/finetuner/pull/392)) 

- Implement `Run`, `Experiment` and `Finetuner` classes on top of the base client. ([#391](https://github.com/jina-ai/finetuner/pull/391)) 

- Basic error handling. ([#394](https://github.com/jina-ai/finetuner/pull/394)) 

- Create a complete version of the run config. ([#395](https://github.com/jina-ai/finetuner/pull/395))

- Improve unit testing. ([#396](https://github.com/jina-ai/finetuner/pull/396))

- Implement getting run logs. ([#400](https://github.com/jina-ai/finetuner/pull/400))

- Add experiment-related methods to finetuner. ([#402](https://github.com/jina-ai/finetuner/pull/402))

- Add CD step for PyPI release. ([#403](https://github.com/jina-ai/finetuner/pull/403))

### Removed

- Delete all unnecessary files from the previous project. ([#384](https://github.com/jina-ai/finetuner/pull/384))

### Changed

- Change logic behind artifact-id and return jsonified `dicts` instead of `requests.Response` objects. ([#390](https://github.com/jina-ai/finetuner/pull/390))

- Adapt getting run status. ([#400](https://github.com/jina-ai/finetuner/pull/400))

### Fixed

- Resolve CI tests. ([#398](https://github.com/jina-ai/finetuner/pull/398)) 

- Fix `download_artifact`. ([#401](https://github.com/jina-ai/finetuner/pull/401))<|MERGE_RESOLUTION|>--- conflicted
+++ resolved
@@ -16,15 +16,14 @@
 
 ### Changed
 
-<<<<<<< HEAD
-- Run configs are made using config classes ([#579](https://github.com/jina-ai/finetuner/pull/579))
-=======
+- Use config classes to create run configs. ([#579](https://github.com/jina-ai/finetuner/pull/579))
+
 - Convert package to namespace package. ([#581](https://github.com/jina-ai/finetuner/pull/581))
 
 - Use `device` parameter to replace `cpu` to align with docarray. ([#577](https://github.com/jina-ai/finetuner/pull/577))
 
 - Update the open clip model names in the table of the backbones. ([#580](https://github.com/jina-ai/finetuner/pull/580))
->>>>>>> 46f8541e
+
 
 ### Fixed
 
