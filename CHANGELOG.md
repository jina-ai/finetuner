--- conflicted
+++ resolved
@@ -18,11 +18,11 @@
 
 - Support passing callbacks to the run configuration. ([#415](https://github.com/jina-ai/finetuner/pull/415))
 
-<<<<<<< HEAD
+
 - Docs add developer reference, Jina echosystem and style fix. ([#423](https://github.com/jina-ai/finetuner/pull/423))
-=======
+
 - Add documentation step by step from install to create training data. ([#416](https://github.com/jina-ai/finetuner/pull/416))
->>>>>>> b027c9e6
+
 
 ### Removed
 
