--- conflicted
+++ resolved
@@ -24,15 +24,13 @@
 
 - Docs add developer reference, Jina ecosystem and style fix. ([#423](https://github.com/jina-ai/finetuner/pull/423))
 
-<<<<<<< HEAD
-- Add a guide for text to image fine-tuning with `CLIP`. ([#433](https://github.com/jina-ai/finetuner/pull/433))
-=======
 - Add support for MLP model. ([#428](https://github.com/jina-ai/finetuner/pull/428))
 
 - Add method `list_models` that returns the available model names. ([#428](https://github.com/jina-ai/finetuner/pull/428))
 
 - Organize supported model to model stubs under `finetuner.models`. ([#428](https://github.com/jina-ai/finetuner/pull/428))
->>>>>>> 496efb61
+
+- Add a guide for text to image fine-tuning with `CLIP`. ([#433](https://github.com/jina-ai/finetuner/pull/433))
 
 ### Removed
 
