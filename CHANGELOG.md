# Changelog

All notable changes to this project will be documented in this file.

The format is based on [Keep a Changelog](https://keepachangelog.com/en/1.0.0/),
and this project adheres to [Semantic Versioning](https://semver.org/spec/v2.0.0.html).


## [Unreleased] - 2022-MM-DD

### Added

- Use latest Hubble with `notebook_login` support. ([#576](https://github.com/jina-ai/finetuner/pull/576))

### Removed

### Changed

- Convert package to namespace package. ([#581](https://github.com/jina-ai/finetuner/pull/581))

- Use `device` parameter to replace `cpu` to align with docarray. ([#577](https://github.com/jina-ai/finetuner/pull/577))

- Update the open clip model names in the table of the backbones. ([#580](https://github.com/jina-ai/finetuner/pull/580))

### Fixed

### Docs

- Fix training data name in totally looks like example. ([#576](https://github.com/jina-ai/finetuner/pull/576))
<<<<<<< HEAD
=======

- Unify documentation related to cloud storage as Jina AI Cloud. ([#582](https://github.com/jina-ai/finetuner/pull/582))
>>>>>>> 81fa4a1b


## [0.6.3] - 2022-10-13

### Added

- Support advanced CLIP fine-tuning with WiSE-FT. ([#571](https://github.com/jina-ai/finetuner/pull/571))

### Removed

### Changed

- Change CLIP fine-tuning example in the documentation. ([#569](https://github.com/jina-ai/finetuner/pull/569))

### Fixed

- Bump flake8 to `5.0.4`. ([#568](https://github.com/jina-ai/finetuner/pull/568))

### Docs

- Add documentation for callbacks. ([#567](https://github.com/jina-ai/finetuner/pull/567))


## [0.6.2] - 2022-09-29

### Added

- Support inference with torch models. ([#560](https://github.com/jina-ai/finetuner/pull/560))

### Removed

### Changed

### Fixed

- Freeze hubble client to `0.17.0`. ([#556](https://github.com/jina-ai/finetuner/pull/556))

### Docs

- Fix template html css. ([#556](https://github.com/jina-ai/finetuner/pull/556))


## [0.6.1] - 2022-09-27

### Added

- Add `finetuner_version` equal to the stubs version in the create run request. ([#552](https://github.com/jina-ai/finetuner/pull/552))

### Removed

- Improve display of stream log messages. ([#549](https://github.com/jina-ai/finetuner/pull/549))

### Changed

- Bump hubble client version. ([#546](https://github.com/jina-ai/finetuner/pull/546))

### Fixed

- Preserve request headers in redirects to the same domain. ([#552](https://github.com/jina-ai/finetuner/pull/552))

### Docs

- Improve example and install documentation. ([#534](https://github.com/jina-ai/finetuner/pull/534))

- Update finetuner executor version in docs. ([#543](https://github.com/jina-ai/finetuner/pull/543))


## [0.6.0] - 2022-09-09

### Added

- Add `get_model` and `encode` method to encode docarray. ([#522](https://github.com/jina-ai/finetuner/pull/522))

- Add connect function to package. ([#532](https://github.com/jina-ai/finetuner/pull/532))

### Removed

### Changed

- Incorporate `commons` and `stubs` to use shared components. ([#522](https://github.com/jina-ai/finetuner/pull/522))

- Improve usability of `stream_logs`. ([#522](https://github.com/jina-ai/finetuner/pull/522))

- Improve `describe_models` with open-clip models. ([#528](https://github.com/jina-ai/finetuner/pull/528))

- Use stream logging in the README example. ([#532](https://github.com/jina-ai/finetuner/pull/532))

### Fixed

- Print logs before run status is `STARTED`. ([#531](https://github.com/jina-ai/finetuner/pull/531))

### Docs

- Add inference session in examples. ([#529](https://github.com/jina-ai/finetuner/pull/529))


## [0.5.2] - 2022-08-31

### Added

- Description of get_model and encode function. ([#526](https://github.com/jina-ai/finetuner/pull/526))

- Enable wandb callback. ([#494](https://github.com/jina-ai/finetuner/pull/494))

- Support log streaming in finetuner client. ([#504](https://github.com/jina-ai/finetuner/pull/504))

- Support optimizer and miner options. [#517](https://github.com/jina-ai/finetuner/pull/517)

### Removed

### Changed

- Mark fit as login required. ([#494](https://github.com/jina-ai/finetuner/pull/494))

- Improve documentation according to remarks we received. ([524](https://github.com/jina-ai/finetuner/pull/524))

### Fixed

- Replace the artifact name from dot to dash. ([#519](https://github.com/jina-ai/finetuner/pull/519))

- Create client automatically if user is already logged in. ([#527](https://github.com/jina-ai/finetuner/pull/527))

### Docs

- Fix google analytics Id for docs. ([#499](https://github.com/jina-ai/finetuner/pull/499))

- Update sphinx-markdown-table to v0.0.16 to get. [this fix](https://github.com/ryanfox/sphinx-markdown-tables/pull/37) ([#499](https://github.com/jina-ai/finetuner/pull/499))

- Place install instructions in the documentation more prominent. ([#518](https://github.com/jina-ai/finetuner/pull/518))


## [0.5.1] - 2022-07-15

### Added

- Add artifact id and token interface to improve usability. ([#485](https://github.com/jina-ai/finetuner/pull/485))

### Removed

### Changed

- `save_artifact` should show progress while downloading. ([#483](https://github.com/jina-ai/finetuner/pull/483))

- Give more flexibility on dependency versions. ([#483](https://github.com/jina-ai/finetuner/pull/483))

- Bump `jina-hubble-sdk` to 0.8.1. ([#488](https://github.com/jina-ai/finetuner/pull/488))

- Improve integration section in documentation. ([#492](https://github.com/jina-ai/finetuner/pull/492))

- Bump `docarray` to 0.13.31. ([#492](https://github.com/jina-ai/finetuner/pull/492))

### Fixed

- Use `uri` to represent image content in documentation creating training data code snippet. ([#484](https://github.com/jina-ai/finetuner/pull/484))

- Remove out-dated CLIP-specific documentation. ([#491](https://github.com/jina-ai/finetuner/pull/491))


## [0.5.0] - 2022-06-30

### Added

- Docs 0.4.1 backup. ([#462](https://github.com/jina-ai/finetuner/pull/462))

- Add Jina integration section in the docs. ([#467](https://github.com/jina-ai/finetuner/pull/467))

- Add CD back with semantic release. ([#472](https://github.com/jina-ai/finetuner/pull/472))

### Removed

### Changed

- Refactor the guide for image to image search. ([#458](https://github.com/jina-ai/finetuner/pull/458))

- Refactor the guide for text to image search. ([#459](https://github.com/jina-ai/finetuner/pull/459))

- Refactor the default hyper-params and docstring format. ([#465](https://github.com/jina-ai/finetuner/pull/465))

- Various updates on style, how-to and templates. ([#462](https://github.com/jina-ai/finetuner/pull/462))

- Remove time column from Readme table. ([#468](https://github.com/jina-ai/finetuner/pull/468))

- Change release trigger to push to `main` branch. ([#478](https://github.com/jina-ai/finetuner/pull/478))

### Fixed

- Use finetuner docs links in docs instead of netlify. ([#475](https://github.com/jina-ai/finetuner/pull/475))

- Use twine pypi release. ([#480](https://github.com/jina-ai/finetuner/pull/480))

- Fix blocked success-all-tests in CI. ([#482](https://github.com/jina-ai/finetuner/pull/482))

- Fix documentation render in the login page. ([#482](https://github.com/jina-ai/finetuner/pull/482))


## 0.2.2 - 2022-06-16

### Added

### Removed

- Remove `path` and `dotenv` as dependencies. ([#444](https://github.com/jina-ai/finetuner/pull/444))

### Changed

- Change default registry to prod for api and hubble. ([#447](https://github.com/jina-ai/finetuner/pull/447))

- Polish the documentation structure and references. ([#460](https://github.com/jina-ai/finetuner/pull/460))

- Update README.md with latest developments. ([#448](https://github.com/jina-ai/finetuner/pull/448))

### Fixed


## 0.2.1 - 2022-06-13

### Added

### Removed

### Changed

### Fixed

- docs: fix link references and missing images. ([#439](https://github.com/jina-ai/finetuner/pull/439))

- fix: send another request when redirect detected. ([#441](https://github.com/jina-ai/finetuner/pull/441))


## 0.2.0 - 2022-06-09

### Added

- Add default values for finetuner `HOST` and `JINA_HUBBLE_REGISTRY`. ([#410](https://github.com/jina-ai/finetuner/pull/410))

- Expose arguments `cpu` and `num_workers` in `finetuner.fit`. ([#411](https://github.com/jina-ai/finetuner/pull/411))

- Add documentation structure and how it works section. ([#412](https://github.com/jina-ai/finetuner/pull/412))

- Support passing callbacks to the run configuration. ([#415](https://github.com/jina-ai/finetuner/pull/415))

- Add documentation step by step from install to create training data. ([#416](https://github.com/jina-ai/finetuner/pull/416))

- Add support for `EvaluationCallback`. ([#422](https://github.com/jina-ai/finetuner/pull/422))

- Docs add developer reference, Jina ecosystem and style fix. ([#423](https://github.com/jina-ai/finetuner/pull/423))

- Add support for MLP model. ([#428](https://github.com/jina-ai/finetuner/pull/428))

- Add method `list_models` that returns the available model names. ([#428](https://github.com/jina-ai/finetuner/pull/428))

- Organize supported model to model stubs under `finetuner.models`. ([#428](https://github.com/jina-ai/finetuner/pull/428))

- Add a guide for image-to-image retrieval. ([#430](https://github.com/jina-ai/finetuner/pull/430))

- Add a guide for text to image fine-tuning with `CLIP`. ([#433](https://github.com/jina-ai/finetuner/pull/433))

- Add template for guides in docs. ([#437](https://github.com/jina-ai/finetuner/pull/437))

- Add text to text with Bert guide to docs. ([#426](https://github.com/jina-ai/finetuner/pull/426))


### Removed

### Changed

- Bump `docarray` to `v0.13.17`. ([#411](https://github.com/jina-ai/finetuner/pull/411))

- Guide user to choose models in `list_models`. ([#419](https://github.com/jina-ai/finetuner/pull/419))

- Expose run methods. ([#425](https://github.com/jina-ai/finetuner/pull/425))

- Rename `list_models` to `describe_models`. ([#428](https://github.com/jina-ai/finetuner/pull/428))

- Rename `finetuner.callbacks` to `finetuner.callback` to avoid name collision in `__init__.py`. ([#428](https://github.com/jina-ai/finetuner/pull/428))

### Fixed

- Enable saving models for clip without overwriting. ([#432](https://github.com/jina-ai/finetuner/pull/432))

- Fix flaky integration test. ([#436](https://github.com/jina-ai/finetuner/pull/436))

## [0.1.0] - 2022-05-23

### Added

- Setup the project structure. ([#385](https://github.com/jina-ai/finetuner/pull/385))

- Create experiment endpoints. ([#386](https://github.com/jina-ai/finetuner/pull/386))

- Create run endpoints. ([#387](https://github.com/jina-ai/finetuner/pull/387))

- Add Hubble authentication. ([#388](https://github.com/jina-ai/finetuner/pull/388))

- Add docs and netlify deployment. ([#392](https://github.com/jina-ai/finetuner/pull/392)) 

- Implement `Run`, `Experiment` and `Finetuner` classes on top of the base client. ([#391](https://github.com/jina-ai/finetuner/pull/391)) 

- Basic error handling. ([#394](https://github.com/jina-ai/finetuner/pull/394)) 

- Create a complete version of the run config. ([#395](https://github.com/jina-ai/finetuner/pull/395))

- Improve unit testing. ([#396](https://github.com/jina-ai/finetuner/pull/396))

- Implement getting run logs. ([#400](https://github.com/jina-ai/finetuner/pull/400))

- Add experiment-related methods to finetuner. ([#402](https://github.com/jina-ai/finetuner/pull/402))

- Add CD step for PyPI release. ([#403](https://github.com/jina-ai/finetuner/pull/403))

### Removed

- Delete all unnecessary files from the previous project. ([#384](https://github.com/jina-ai/finetuner/pull/384))

### Changed

- Change logic behind artifact-id and return jsonified `dicts` instead of `requests.Response` objects. ([#390](https://github.com/jina-ai/finetuner/pull/390))

- Adapt getting run status. ([#400](https://github.com/jina-ai/finetuner/pull/400))

### Fixed

- Resolve CI tests. ([#398](https://github.com/jina-ai/finetuner/pull/398)) 

- Fix `download_artifact`. ([#401](https://github.com/jina-ai/finetuner/pull/401))<|MERGE_RESOLUTION|>--- conflicted
+++ resolved
@@ -27,11 +27,8 @@
 ### Docs
 
 - Fix training data name in totally looks like example. ([#576](https://github.com/jina-ai/finetuner/pull/576))
-<<<<<<< HEAD
-=======
 
 - Unify documentation related to cloud storage as Jina AI Cloud. ([#582](https://github.com/jina-ai/finetuner/pull/582))
->>>>>>> 81fa4a1b
 
 
 ## [0.6.3] - 2022-10-13
