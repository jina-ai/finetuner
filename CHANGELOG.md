--- conflicted
+++ resolved
@@ -13,11 +13,9 @@
 
 ### Changed
 
-<<<<<<< HEAD
+- Refactor the guide for image to image search. ([#458](https://github.com/jina-ai/finetuner/pull/458))
+
 - Refactor the guide for text to image search. ([#459](https://github.com/jina-ai/finetuner/pull/459))
-=======
-- Refactor the guide for image to image search. ([#458](https://github.com/jina-ai/finetuner/pull/458))
->>>>>>> cdc27d56
 
 ### Fixed
 
