--- conflicted
+++ resolved
@@ -16,11 +16,9 @@
 
 ### Changed
 
-<<<<<<< HEAD
 - Convert package to namespace package. ([#](https://github.com/jina-ai/finetuner/pull/))
-=======
-- Use `device` parameter to replace `cpu` to align with docarray  ([#577](https://github.com/jina-ai/finetuner/pull/577))
->>>>>>> 9c981afe
+
+- Use `device` parameter to replace `cpu` to align with docarray. ([#577](https://github.com/jina-ai/finetuner/pull/577))
 
 ### Fixed
 
