# Changelog

All notable changes to this project will be documented in this file.

The format is based on [Keep a Changelog](https://keepachangelog.com/en/1.0.0/),
and this project adheres to [Semantic Versioning](https://semver.org/spec/v2.0.0.html).


## [Unreleased] - 2022-MM-DD

### Added

- Use latest Hubble with `notebook_login` support. ([#576](https://github.com/jina-ai/finetuner/pull/576))

### Removed

### Changed

- Convert package to namespace package. ([#581](https://github.com/jina-ai/finetuner/pull/581))

- Use `device` parameter to replace `cpu` to align with docarray. ([#577](https://github.com/jina-ai/finetuner/pull/577))

- Update the open clip model names in the table of the backbones. ([#580](https://github.com/jina-ai/finetuner/pull/580))

### Fixed

### Docs

- Fix training data name in totally looks like example. ([#576](https://github.com/jina-ai/finetuner/pull/576))

<<<<<<< HEAD
- Embed three tasks as three Google Colab notebooks in documentation. ([#583](https://github.com/jina-ai/finetuner/pull/583))
=======
- Unify documentation related to cloud storage as Jina AI Cloud. ([#582](https://github.com/jina-ai/finetuner/pull/582))
>>>>>>> 46f8541e


## [0.6.3] - 2022-10-13

### Added

- Support advanced CLIP fine-tuning with WiSE-FT. ([#571](https://github.com/jina-ai/finetuner/pull/571))

### Removed

### Changed

- Change CLIP fine-tuning example in the documentation. ([#569](https://github.com/jina-ai/finetuner/pull/569))

### Fixed

- Bump flake8 to `5.0.4`. ([#568](https://github.com/jina-ai/finetuner/pull/568))

### Docs

- Add documentation for callbacks. ([#567](https://github.com/jina-ai/finetuner/pull/567))


## [0.6.2] - 2022-09-29

### Added

- Support inference with torch models. ([#560](https://github.com/jina-ai/finetuner/pull/560))

### Removed

### Changed

### Fixed

- Freeze hubble client to `0.17.0`. ([#556](https://github.com/jina-ai/finetuner/pull/556))

### Docs

- Fix template html css. ([#556](https://github.com/jina-ai/finetuner/pull/556))


## [0.6.1] - 2022-09-27

### Added

- Add `finetuner_version` equal to the stubs version in the create run request. ([#552](https://github.com/jina-ai/finetuner/pull/552))

### Removed

- Improve display of stream log messages. ([#549](https://github.com/jina-ai/finetuner/pull/549))

### Changed

- Bump hubble client version. ([#546](https://github.com/jina-ai/finetuner/pull/546))

### Fixed

- Preserve request headers in redirects to the same domain. ([#552](https://github.com/jina-ai/finetuner/pull/552))

### Docs

- Improve example and install documentation. ([#534](https://github.com/jina-ai/finetuner/pull/534))

- Update finetuner executor version in docs. ([#543](https://github.com/jina-ai/finetuner/pull/543))


## [0.6.0] - 2022-09-09

### Added

- Add `get_model` and `encode` method to encode docarray. ([#522](https://github.com/jina-ai/finetuner/pull/522))

- Add connect function to package. ([#532](https://github.com/jina-ai/finetuner/pull/532))

### Removed

### Changed

- Incorporate `commons` and `stubs` to use shared components. ([#522](https://github.com/jina-ai/finetuner/pull/522))

- Improve usability of `stream_logs`. ([#522](https://github.com/jina-ai/finetuner/pull/522))

- Improve `describe_models` with open-clip models. ([#528](https://github.com/jina-ai/finetuner/pull/528))

- Use stream logging in the README example. ([#532](https://github.com/jina-ai/finetuner/pull/532))

### Fixed

- Print logs before run status is `STARTED`. ([#531](https://github.com/jina-ai/finetuner/pull/531))

### Docs

- Add inference session in examples. ([#529](https://github.com/jina-ai/finetuner/pull/529))


## [0.5.2] - 2022-08-31

### Added

- Description of get_model and encode function. ([#526](https://github.com/jina-ai/finetuner/pull/526))

- Enable wandb callback. ([#494](https://github.com/jina-ai/finetuner/pull/494))

- Support log streaming in finetuner client. ([#504](https://github.com/jina-ai/finetuner/pull/504))

- Support optimizer and miner options. [#517](https://github.com/jina-ai/finetuner/pull/517)

### Removed

### Changed

- Mark fit as login required. ([#494](https://github.com/jina-ai/finetuner/pull/494))

- Improve documentation according to remarks we received. ([524](https://github.com/jina-ai/finetuner/pull/524))

### Fixed

- Replace the artifact name from dot to dash. ([#519](https://github.com/jina-ai/finetuner/pull/519))

- Create client automatically if user is already logged in. ([#527](https://github.com/jina-ai/finetuner/pull/527))

### Docs

- Fix google analytics Id for docs. ([#499](https://github.com/jina-ai/finetuner/pull/499))

- Update sphinx-markdown-table to v0.0.16 to get. [this fix](https://github.com/ryanfox/sphinx-markdown-tables/pull/37) ([#499](https://github.com/jina-ai/finetuner/pull/499))

- Place install instructions in the documentation more prominent. ([#518](https://github.com/jina-ai/finetuner/pull/518))


## [0.5.1] - 2022-07-15

### Added

- Add artifact id and token interface to improve usability. ([#485](https://github.com/jina-ai/finetuner/pull/485))

### Removed

### Changed

- `save_artifact` should show progress while downloading. ([#483](https://github.com/jina-ai/finetuner/pull/483))

- Give more flexibility on dependency versions. ([#483](https://github.com/jina-ai/finetuner/pull/483))

- Bump `jina-hubble-sdk` to 0.8.1. ([#488](https://github.com/jina-ai/finetuner/pull/488))

- Improve integration section in documentation. ([#492](https://github.com/jina-ai/finetuner/pull/492))

- Bump `docarray` to 0.13.31. ([#492](https://github.com/jina-ai/finetuner/pull/492))

### Fixed

- Use `uri` to represent image content in documentation creating training data code snippet. ([#484](https://github.com/jina-ai/finetuner/pull/484))

- Remove out-dated CLIP-specific documentation. ([#491](https://github.com/jina-ai/finetuner/pull/491))


## [0.5.0] - 2022-06-30

### Added

- Docs 0.4.1 backup. ([#462](https://github.com/jina-ai/finetuner/pull/462))

- Add Jina integration section in the docs. ([#467](https://github.com/jina-ai/finetuner/pull/467))

- Add CD back with semantic release. ([#472](https://github.com/jina-ai/finetuner/pull/472))

### Removed

### Changed

- Refactor the guide for image to image search. ([#458](https://github.com/jina-ai/finetuner/pull/458))

- Refactor the guide for text to image search. ([#459](https://github.com/jina-ai/finetuner/pull/459))

- Refactor the default hyper-params and docstring format. ([#465](https://github.com/jina-ai/finetuner/pull/465))

- Various updates on style, how-to and templates. ([#462](https://github.com/jina-ai/finetuner/pull/462))

- Remove time column from Readme table. ([#468](https://github.com/jina-ai/finetuner/pull/468))

- Change release trigger to push to `main` branch. ([#478](https://github.com/jina-ai/finetuner/pull/478))

### Fixed

- Use finetuner docs links in docs instead of netlify. ([#475](https://github.com/jina-ai/finetuner/pull/475))

- Use twine pypi release. ([#480](https://github.com/jina-ai/finetuner/pull/480))

- Fix blocked success-all-tests in CI. ([#482](https://github.com/jina-ai/finetuner/pull/482))

- Fix documentation render in the login page. ([#482](https://github.com/jina-ai/finetuner/pull/482))


## 0.2.2 - 2022-06-16

### Added

### Removed

- Remove `path` and `dotenv` as dependencies. ([#444](https://github.com/jina-ai/finetuner/pull/444))

### Changed

- Change default registry to prod for api and hubble. ([#447](https://github.com/jina-ai/finetuner/pull/447))

- Polish the documentation structure and references. ([#460](https://github.com/jina-ai/finetuner/pull/460))

- Update README.md with latest developments. ([#448](https://github.com/jina-ai/finetuner/pull/448))

### Fixed


## 0.2.1 - 2022-06-13

### Added

### Removed

### Changed

### Fixed

- docs: fix link references and missing images. ([#439](https://github.com/jina-ai/finetuner/pull/439))

- fix: send another request when redirect detected. ([#441](https://github.com/jina-ai/finetuner/pull/441))


## 0.2.0 - 2022-06-09

### Added

- Add default values for finetuner `HOST` and `JINA_HUBBLE_REGISTRY`. ([#410](https://github.com/jina-ai/finetuner/pull/410))

- Expose arguments `cpu` and `num_workers` in `finetuner.fit`. ([#411](https://github.com/jina-ai/finetuner/pull/411))

- Add documentation structure and how it works section. ([#412](https://github.com/jina-ai/finetuner/pull/412))

- Support passing callbacks to the run configuration. ([#415](https://github.com/jina-ai/finetuner/pull/415))

- Add documentation step by step from install to create training data. ([#416](https://github.com/jina-ai/finetuner/pull/416))

- Add support for `EvaluationCallback`. ([#422](https://github.com/jina-ai/finetuner/pull/422))

- Docs add developer reference, Jina ecosystem and style fix. ([#423](https://github.com/jina-ai/finetuner/pull/423))

- Add support for MLP model. ([#428](https://github.com/jina-ai/finetuner/pull/428))

- Add method `list_models` that returns the available model names. ([#428](https://github.com/jina-ai/finetuner/pull/428))

- Organize supported model to model stubs under `finetuner.models`. ([#428](https://github.com/jina-ai/finetuner/pull/428))

- Add a guide for image-to-image retrieval. ([#430](https://github.com/jina-ai/finetuner/pull/430))

- Add a guide for text to image fine-tuning with `CLIP`. ([#433](https://github.com/jina-ai/finetuner/pull/433))

- Add template for guides in docs. ([#437](https://github.com/jina-ai/finetuner/pull/437))

- Add text to text with Bert guide to docs. ([#426](https://github.com/jina-ai/finetuner/pull/426))


### Removed

### Changed

- Bump `docarray` to `v0.13.17`. ([#411](https://github.com/jina-ai/finetuner/pull/411))

- Guide user to choose models in `list_models`. ([#419](https://github.com/jina-ai/finetuner/pull/419))

- Expose run methods. ([#425](https://github.com/jina-ai/finetuner/pull/425))

- Rename `list_models` to `describe_models`. ([#428](https://github.com/jina-ai/finetuner/pull/428))

- Rename `finetuner.callbacks` to `finetuner.callback` to avoid name collision in `__init__.py`. ([#428](https://github.com/jina-ai/finetuner/pull/428))

### Fixed

- Enable saving models for clip without overwriting. ([#432](https://github.com/jina-ai/finetuner/pull/432))

- Fix flaky integration test. ([#436](https://github.com/jina-ai/finetuner/pull/436))

## [0.1.0] - 2022-05-23

### Added

- Setup the project structure. ([#385](https://github.com/jina-ai/finetuner/pull/385))

- Create experiment endpoints. ([#386](https://github.com/jina-ai/finetuner/pull/386))

- Create run endpoints. ([#387](https://github.com/jina-ai/finetuner/pull/387))

- Add Hubble authentication. ([#388](https://github.com/jina-ai/finetuner/pull/388))

- Add docs and netlify deployment. ([#392](https://github.com/jina-ai/finetuner/pull/392)) 

- Implement `Run`, `Experiment` and `Finetuner` classes on top of the base client. ([#391](https://github.com/jina-ai/finetuner/pull/391)) 

- Basic error handling. ([#394](https://github.com/jina-ai/finetuner/pull/394)) 

- Create a complete version of the run config. ([#395](https://github.com/jina-ai/finetuner/pull/395))

- Improve unit testing. ([#396](https://github.com/jina-ai/finetuner/pull/396))

- Implement getting run logs. ([#400](https://github.com/jina-ai/finetuner/pull/400))

- Add experiment-related methods to finetuner. ([#402](https://github.com/jina-ai/finetuner/pull/402))

- Add CD step for PyPI release. ([#403](https://github.com/jina-ai/finetuner/pull/403))

### Removed

- Delete all unnecessary files from the previous project. ([#384](https://github.com/jina-ai/finetuner/pull/384))

### Changed

- Change logic behind artifact-id and return jsonified `dicts` instead of `requests.Response` objects. ([#390](https://github.com/jina-ai/finetuner/pull/390))

- Adapt getting run status. ([#400](https://github.com/jina-ai/finetuner/pull/400))

### Fixed

- Resolve CI tests. ([#398](https://github.com/jina-ai/finetuner/pull/398)) 

- Fix `download_artifact`. ([#401](https://github.com/jina-ai/finetuner/pull/401))<|MERGE_RESOLUTION|>--- conflicted
+++ resolved
@@ -28,11 +28,9 @@
 
 - Fix training data name in totally looks like example. ([#576](https://github.com/jina-ai/finetuner/pull/576))
 
-<<<<<<< HEAD
 - Embed three tasks as three Google Colab notebooks in documentation. ([#583](https://github.com/jina-ai/finetuner/pull/583))
-=======
+
 - Unify documentation related to cloud storage as Jina AI Cloud. ([#582](https://github.com/jina-ai/finetuner/pull/582))
->>>>>>> 46f8541e
 
 
 ## [0.6.3] - 2022-10-13
