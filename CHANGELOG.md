--- conflicted
+++ resolved
@@ -10,11 +10,9 @@
 
 ### Added
 
-<<<<<<< HEAD
 - Support loading models from Jina's huggingface site. ([#751](https://github.com/jina-ai/finetuner/pull/751))
-=======
+
 - Add multilingual model for training data generation job. ([#750](https://github.com/jina-ai/finetuner/pull/750))
->>>>>>> ca3f77ec
 
 ### Removed
 
