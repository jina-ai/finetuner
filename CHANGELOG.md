# Changelog

All notable changes to this project will be documented in this file.

The format is based on [Keep a Changelog](https://keepachangelog.com/en/1.0.0/),
and this project adheres to [Semantic Versioning](https://semver.org/spec/v2.0.0.html).


## [Unreleased] - 2022-MM-DD

### Added

<<<<<<< HEAD
- Support advanced CLIP fine-tuning with WiSE-FT ([#571](https://github.com/jina-ai/finetuner/pull/571))
=======
- Add documentation for callbacks ([#567](https://github.com/jina-ai/finetuner/pull/567))
>>>>>>> 4dd80050

### Removed

### Changed

- Change CLIP finetuning example in the documentation ([#569](https://github.com/jina-ai/finetuner/pull/569))

### Fixed

- Bump flake8 to `5.0.4`. ([#568](https://github.com/jina-ai/finetuner/pull/568))

### Docs


## [0.6.2] - 2022-09-29

### Added

- Support inference with torch models. ([#560](https://github.com/jina-ai/finetuner/pull/560))

### Removed

### Changed

### Fixed

- Freeze hubble client to `0.17.0` . ([#556](https://github.com/jina-ai/finetuner/pull/556))

### Docs

- Fix template html css. ([#556](https://github.com/jina-ai/finetuner/pull/556))


## [0.6.1] - 2022-09-27

### Added

- Add `finetuner_version` equal to the stubs version in the create run request. ([#552](https://github.com/jina-ai/finetuner/pull/552))

### Removed

- Improve display of stream log messages. ([#549](https://github.com/jina-ai/finetuner/pull/549))

### Changed

- Bump hubble client version. ([#546](https://github.com/jina-ai/finetuner/pull/546))

### Fixed

- Preserve request headers in redirects to the same domain. ([#552](https://github.com/jina-ai/finetuner/pull/552))

### Docs

- Improve example and install documentation. ([#534](https://github.com/jina-ai/finetuner/pull/534))

- Update finetuner executor version in docs. ([#543](https://github.com/jina-ai/finetuner/pull/543))


## [0.6.0] - 2022-09-09

### Added

- Add `get_model` and `encode` method to encode docarray. ([#522](https://github.com/jina-ai/finetuner/pull/522))

- Add connect function to package. ([#532](https://github.com/jina-ai/finetuner/pull/532))

### Removed

### Changed

- Incorporate `commons` and `stubs` to use shared components. ([#522](https://github.com/jina-ai/finetuner/pull/522))

- Improve usability of `stream_logs`. ([#522](https://github.com/jina-ai/finetuner/pull/522))

- Improve `describe_models` with open-clip models. ([#528](https://github.com/jina-ai/finetuner/pull/528))

- Use stream logging in the README example. ([#532](https://github.com/jina-ai/finetuner/pull/532))

### Fixed

- Print logs before run status is `STARTED`. ([#531](https://github.com/jina-ai/finetuner/pull/531))

### Docs

- Add inference session in examples. ([#529](https://github.com/jina-ai/finetuner/pull/529))


## [0.5.2] - 2022-08-31

### Added

- Description of get_model and encode function. ([#526](https://github.com/jina-ai/finetuner/pull/526))

- Enable wandb callback. ([#494](https://github.com/jina-ai/finetuner/pull/494))

- Support log streaming in finetuner client. ([#504](https://github.com/jina-ai/finetuner/pull/504))

- Support optimizer and miner options. [#517](https://github.com/jina-ai/finetuner/pull/517)

### Removed

### Changed

- Mark fit as login required. ([#494](https://github.com/jina-ai/finetuner/pull/494))

- Improve documentation according to remarks we received ([524](https://github.com/jina-ai/finetuner/pull/524))

### Fixed

- Replace the artifact name from dot to dash. ([#519](https://github.com/jina-ai/finetuner/pull/519))

- Create client automatically if user is already logged in ([#527](https://github.com/jina-ai/finetuner/pull/527))

### Docs

- Fix google analytics Id for docs. ([#499](https://github.com/jina-ai/finetuner/pull/499))

- Update sphinx-markdown-table to v0.0.16 to get [this fix](https://github.com/ryanfox/sphinx-markdown-tables/pull/37) ([#499](https://github.com/jina-ai/finetuner/pull/499))

- Place install instructions in the documentation more prominent ([#518](https://github.com/jina-ai/finetuner/pull/518))


## [0.5.1] - 2022-07-15

### Added

- Add artifact id and token interface to improve usability. ([#485](https://github.com/jina-ai/finetuner/pull/485))

### Removed

### Changed

- `save_artifact` should show progress while downloading. ([#483](https://github.com/jina-ai/finetuner/pull/483))

- Give more flexibility on dependency versions. ([#483](https://github.com/jina-ai/finetuner/pull/483))

- Bump `jina-hubble-sdk` to 0.8.1. ([#488](https://github.com/jina-ai/finetuner/pull/488))

- Improve integration section in documentation. ([#492](https://github.com/jina-ai/finetuner/pull/492))

- Bump `docarray` to 0.13.31. ([#492](https://github.com/jina-ai/finetuner/pull/492))

### Fixed

- Use `uri` to represent image content in documentation creating training data code snippet. ([#484](https://github.com/jina-ai/finetuner/pull/484))

- Remove out-dated CLIP-specific documentation. ([#491](https://github.com/jina-ai/finetuner/pull/491))


## [0.5.0] - 2022-06-30

### Added

- Docs 0.4.1 backup. ([#462](https://github.com/jina-ai/finetuner/pull/462))

- Add Jina integration section in the docs. ([#467](https://github.com/jina-ai/finetuner/pull/467))

- Add CD back with semantic release. ([#472](https://github.com/jina-ai/finetuner/pull/472))

### Removed

### Changed

- Refactor the guide for image to image search. ([#458](https://github.com/jina-ai/finetuner/pull/458))

- Refactor the guide for text to image search. ([#459](https://github.com/jina-ai/finetuner/pull/459))

- Refactor the default hyper-params and docstring format. ([#465](https://github.com/jina-ai/finetuner/pull/465))

- Various updates on style, how-to and templates. ([#462](https://github.com/jina-ai/finetuner/pull/462))

- Remove time column from Readme table. ([#468](https://github.com/jina-ai/finetuner/pull/468))

- Change release trigger to push to `main` branch. ([#478](https://github.com/jina-ai/finetuner/pull/478))

### Fixed

- Use finetuner docs links in docs instead of netlify. ([#475](https://github.com/jina-ai/finetuner/pull/475))

- Use twine pypi release. ([#480](https://github.com/jina-ai/finetuner/pull/480))

- Fix blocked success-all-tests in CI. ([#482](https://github.com/jina-ai/finetuner/pull/482))

- Fix documentation render in the login page. ([#482](https://github.com/jina-ai/finetuner/pull/482))


## 0.2.2 - 2022-06-16

### Added

### Removed

- Remove `path` and `dotenv` as dependencies. ([#444](https://github.com/jina-ai/finetuner/pull/444))

### Changed

- Change default registry to prod for api and hubble. ([#447](https://github.com/jina-ai/finetuner/pull/447))

- Polish the documentation structure and references. ([#460](https://github.com/jina-ai/finetuner/pull/460))

- Update README.md with latest developments. ([#448](https://github.com/jina-ai/finetuner/pull/448))


### Fixed

## 0.2.1 - 2022-06-13

### Added

### Removed

### Changed

### Fixed

- docs: fix link references and missing images. ([#439](https://github.com/jina-ai/finetuner/pull/439))

- fix: send another request when redirect detected. ([#441](https://github.com/jina-ai/finetuner/pull/441))


## 0.2.0 - 2022-06-09

### Added

- Add default values for finetuner `HOST` and `JINA_HUBBLE_REGISTRY`. ([#410](https://github.com/jina-ai/finetuner/pull/410))

- Expose arguments `cpu` and `num_workers` in `finetuner.fit`. ([#411](https://github.com/jina-ai/finetuner/pull/411))

- Add documentation structure and how it works section. ([#412](https://github.com/jina-ai/finetuner/pull/412))

- Support passing callbacks to the run configuration. ([#415](https://github.com/jina-ai/finetuner/pull/415))

- Add documentation step by step from install to create training data. ([#416](https://github.com/jina-ai/finetuner/pull/416))

- Add support for `EvaluationCallback`. ([#422](https://github.com/jina-ai/finetuner/pull/422))

- Docs add developer reference, Jina ecosystem and style fix. ([#423](https://github.com/jina-ai/finetuner/pull/423))

- Add support for MLP model. ([#428](https://github.com/jina-ai/finetuner/pull/428))

- Add method `list_models` that returns the available model names. ([#428](https://github.com/jina-ai/finetuner/pull/428))

- Organize supported model to model stubs under `finetuner.models`. ([#428](https://github.com/jina-ai/finetuner/pull/428))

- Add a guide for image-to-image retrieval. ([#430](https://github.com/jina-ai/finetuner/pull/430))

- Add a guide for text to image fine-tuning with `CLIP`. ([#433](https://github.com/jina-ai/finetuner/pull/433))

- Add template for guides in docs. ([#437](https://github.com/jina-ai/finetuner/pull/437))

- Add text to text with Bert guide to docs. ([#426](https://github.com/jina-ai/finetuner/pull/426))


### Removed

### Changed

- Bump `docarray` to `v0.13.17`. ([#411](https://github.com/jina-ai/finetuner/pull/411))

- Guide user to choose models in `list_models`. ([#419](https://github.com/jina-ai/finetuner/pull/419))

- Expose run methods. ([#425](https://github.com/jina-ai/finetuner/pull/425))

- Rename `list_models` to `describe_models`. ([#428](https://github.com/jina-ai/finetuner/pull/428))

- Rename `finetuner.callbacks` to `finetuner.callback` to avoid name collision in `__init__.py`. ([#428](https://github.com/jina-ai/finetuner/pull/428))

### Fixed

- Enable saving models for clip without overwriting. ([#432](https://github.com/jina-ai/finetuner/pull/432))

- Fix flaky integration test. ([#436](https://github.com/jina-ai/finetuner/pull/436))

## [0.1.0] - 2022-05-23

### Added

- Setup the project structure. ([#385](https://github.com/jina-ai/finetuner/pull/385))

- Create experiment endpoints. ([#386](https://github.com/jina-ai/finetuner/pull/386))

- Create run endpoints. ([#387](https://github.com/jina-ai/finetuner/pull/387))

- Add Hubble authentication. ([#388](https://github.com/jina-ai/finetuner/pull/388))

- Add docs and netlify deployment. ([#392](https://github.com/jina-ai/finetuner/pull/392)) 

- Implement `Run`, `Experiment` and `Finetuner` classes on top of the base client. ([#391](https://github.com/jina-ai/finetuner/pull/391)) 

- Basic error handling. ([#394](https://github.com/jina-ai/finetuner/pull/394)) 

- Create a complete version of the run config. ([#395](https://github.com/jina-ai/finetuner/pull/395))

- Improve unit testing. ([#396](https://github.com/jina-ai/finetuner/pull/396))

- Implement getting run logs. ([#400](https://github.com/jina-ai/finetuner/pull/400))

- Add experiment-related methods to finetuner. ([#402](https://github.com/jina-ai/finetuner/pull/402))

- Add CD step for PyPI release. ([#403](https://github.com/jina-ai/finetuner/pull/403))

### Removed

- Delete all unnecessary files from the previous project. ([#384](https://github.com/jina-ai/finetuner/pull/384))

### Changed

- Change logic behind artifact-id and return jsonified `dicts` instead of `requests.Response` objects. ([#390](https://github.com/jina-ai/finetuner/pull/390))

- Adapt getting run status. ([#400](https://github.com/jina-ai/finetuner/pull/400))

### Fixed

- Resolve CI tests. ([#398](https://github.com/jina-ai/finetuner/pull/398)) 

- Fix `download_artifact`. ([#401](https://github.com/jina-ai/finetuner/pull/401))<|MERGE_RESOLUTION|>--- conflicted
+++ resolved
@@ -10,11 +10,9 @@
 
 ### Added
 
-<<<<<<< HEAD
 - Support advanced CLIP fine-tuning with WiSE-FT ([#571](https://github.com/jina-ai/finetuner/pull/571))
-=======
+
 - Add documentation for callbacks ([#567](https://github.com/jina-ai/finetuner/pull/567))
->>>>>>> 4dd80050
 
 ### Removed
 
