--- conflicted
+++ resolved
@@ -21,12 +21,10 @@
 
 - Improve `describe_models` with `task` to better organize list of backbones. ([#610](https://github.com/jina-ai/finetuner/pull/610))
 
-<<<<<<< HEAD
 - Add documentation on using the evaluation callback for CLIP (multiple models). ([#615](https://github.com/jina-ai/finetuner/pull/615))
-=======
+
 - Ignore `callback` module in apidoc. ([#614](https://github.com/jina-ai/finetuner/pull/614))
 
->>>>>>> e3fb0368
 
 ## [0.6.5] - 2022-11-10
 
