# Changelog

All notable changes to this project will be documented in this file.

The format is based on [Keep a Changelog](https://keepachangelog.com/en/1.0.0/),
and this project adheres to [Semantic Versioning](https://semver.org/spec/v2.0.0.html).


## [Unreleased] - 2023-MM-DD

### Added

<<<<<<< HEAD
- Add support for new loss and pooling options to the `finetuner.fit` method. ([#664](https://github.com/jina-ai/finetuner/pull/664))

- Add folder for example CSV files ([#663](https://github.com/jina-ai/finetuner/pull/663))
=======
- Add folder for example CSV files. ([#663](https://github.com/jina-ai/finetuner/pull/663))

- Add communication between remote-ci job and the pr that triggered it. ([#642](https://github.com/jina-ai/finetuner/pull/642))
>>>>>>> f559222e

### Removed

### Changed

- Use github token provided by dispatcher when running remote-ci. ([#640](https://github.com/jina-ai/finetuner/pull/640))

### Fixed

- Use python 3.8 in Github actions. ([#659](https://github.com/jina-ai/finetuner/pull/659))

- Add proper CSV file for image-image case. ([#667](https://github.com/jina-ai/finetuner/pull/667))

### Docs

- Add page on loss and pooling to `advanced-topics`. ([#664](https://github.com/jina-ai/finetuner/pull/664))

- Remove ResNet backbone support for clip fine-tuning. ([#662](https://github.com/jina-ai/finetuner/pull/662))

- Add efficientnet b7 as a new image to image search backbone. ([#662](https://github.com/jina-ai/finetuner/pull/662))

- Fix typos, duplicate paragraphs, and wrong formulations. ([#666](https://github.com/jina-ai/finetuner/pull/666)) 

- Add list of articles to README and docs. ([#669](https://github.com/jina-ai/finetuner/pull/669))


## [0.7.0] - 2023-01-18

### Added

- Add `val_split` parameter to `fit` function. ([#624](https://github.com/jina-ai/finetuner/pull/624))

- Add `core-ci` workflow to remotely run the ci of finetuner-core. ([#628](https://github.com/jina-ai/finetuner/pull/628))

- Add support for 3d meshes to `build_finetuning_dataset`. ([#638](https://github.com/jina-ai/finetuner/pull/638))

### Removed

- Remove `cpu` parameter from `create_run` function. ([#631](https://github.com/jina-ai/finetuner/pull/631))

- Remove `notebook_login` function. ([#631](https://github.com/jina-ai/finetuner/pull/631))

- Remove support for python 3.7 ([#653](https://github.com/jina-ai/finetuner/pull/653))

### Changed

- Adjust Finetuner based on API changes for Jina AI Cloud. ([#637](https://github.com/jina-ai/finetuner/pull/637))

- Change default `experiment_name` from current working dir to `default`. ([#637](https://github.com/jina-ai/finetuner/pull/637))

- Use github token provided by dispatcher when running remote-ci. ([#640](https://github.com/jina-ai/finetuner/pull/640))

### Fixed

- Correctly infer the type of models created using `get_model` in the `build_encoding_dataset` function. ([#623](https://github.com/jina-ai/finetuner/pull/623))

### Docs

- Add before and after section to the example notebooks. ([#622](https://github.com/jina-ai/finetuner/pull/622))

- Align text-to-image notebook with its corresponding markdown file. ([#621](https://github.com/jina-ai/finetuner/pull/621))

- Change hint in notebooks to use `load_uri_to_blob` instead of `load_uri_to_image_tensor`. ([#625](https://github.com/jina-ai/finetuner/pull/625))

- Copyedit `README.md`, changes to language but not contents. ([#635](https://github.com/jina-ai/finetuner/pull/635))

- Add multilingual clip colab to readme. ([#620](https://github.com/jina-ai/finetuner/pull/620))

- Add tutorial for mesh-to-mesh search. ([#638](https://github.com/jina-ai/finetuner/pull/638))

- Add documentation for PointNet++ model and handling 3D mesh dataset. ([#638](https://github.com/jina-ai/finetuner/pull/638))

- Add `finetuner` namespace to artifact names in the documentation. ([#649](https://github.com/jina-ai/finetuner/pull/649))

- Rewrite M-CLIP notebook to use German fashion dataset. ([#643](https://github.com/jina-ai/finetuner/pull/643))

- New advanced topics section. ([#643](https://github.com/jina-ai/finetuner/pull/643))

- Improve developer reference. ([#643](https://github.com/jina-ai/finetuner/pull/643))

- Improve walkthrough sections. ([#643](https://github.com/jina-ai/finetuner/pull/643))

- Add hints to escape common to prepare csv training data. ([#655](https://github.com/jina-ai/finetuner/pull/655))


## [0.6.7] - 2022-11-25

### Added

- Allow user to control `num_items_per_class` to sample to each batch. ([#614](https://github.com/jina-ai/finetuner/pull/614))

### Removed

### Changed

- Update commons and stubs versions. ([#618](https://github.com/jina-ai/finetuner/pull/618))

### Fixed

- Valid configuration of `num_items_per_class`. ([#618](https://github.com/jina-ai/finetuner/pull/618))

### Docs

- Add notebook for multilingual CLIP models. ([#611](https://github.com/jina-ai/finetuner/pull/611))

- Improve `describe_models` with `task` to better organize list of backbones. ([#610](https://github.com/jina-ai/finetuner/pull/610))

- Add documentation on using the evaluation callback for CLIP (multiple models). ([#615](https://github.com/jina-ai/finetuner/pull/615))

- Ignore `callback` module in apidoc. ([#614](https://github.com/jina-ai/finetuner/pull/614))


## [0.6.6] - 2022-11-24

This release was broken and was deleted.

### Added

### Removed

### Changed

### Fixed

### Docs


## [0.6.5] - 2022-11-10

### Added

- Add support for CSV files to the `EvaluationCallback`. ([#608](https://github.com/jina-ai/finetuner/pull/608))

- Add support for CSV files to the `fit` function. ([#592](https://github.com/jina-ai/finetuner/pull/592))

- Add support for lists to the `encode` function. [#598](https://github.com/jina-ai/finetuner/pull/598)

- Allow user to publish public artifact. [#602](https://github.com/jina-ai/finetuner/pull/602)

### Removed

- Remove `connect` function. ([#596](https://github.com/jina-ai/finetuner/pull/596))

### Changed

- Enhance documentation of login functionalities. ([#596](https://github.com/jina-ai/finetuner/pull/596))

- Deprecate `notebook_login` function with `login(interactive=True)`. ([#594](https://github.com/jina-ai/finetuner/pull/594))

### Fixed

- Correctly use `eval_data` in the `create_run` function ([#603](https://github.com/jina-ai/finetuner/pull/603))

- Fix links to functions in the documentation. ([#596](https://github.com/jina-ai/finetuner/pull/596))

### Docs

- Improve documentation on csv reading and run monitoring section. [#601](https://github.com/jina-ai/finetuner/pull/601)

- Add documentation for `WandBLogger`. [#600](https://github.com/jina-ai/finetuner/pull/600)

- Change datasets and hyperparameters for ResNet experiment. ([#599](https://github.com/jina-ai/finetuner/pull/599))

- Use `login` instead of `notebook_login` in examples. ([#605](https://github.com/jina-ai/finetuner/pull/605))


## [0.6.4] - 2022-10-27

### Added

- Add `build_model` function to create zero-shot models. ([#584](https://github.com/jina-ai/finetuner/pull/584))

- Use latest Hubble with `notebook_login` support. ([#576](https://github.com/jina-ai/finetuner/pull/576))

### Removed

### Changed

- Use the run config model from `finetuner-stubs` to create the run config. ([#579](https://github.com/jina-ai/finetuner/pull/579))

- Use `device` parameter to replace `cpu` to align with docarray. ([#577](https://github.com/jina-ai/finetuner/pull/577))

- Update the open clip model names in the table of the backbones. ([#580](https://github.com/jina-ai/finetuner/pull/580))

- Show progress while encode batches of documents. ([#586](https://github.com/jina-ai/finetuner/pull/586))

- Change `device` as an optional parameter when calling `get_model`. ([#586](https://github.com/jina-ai/finetuner/pull/586))

### Fixed

### Docs

- Fix training data name in totally looks like example. ([#576](https://github.com/jina-ai/finetuner/pull/576))

- Embed three tasks as three Google Colab notebooks in documentation. ([#583](https://github.com/jina-ai/finetuner/pull/583))

- Unify documentation related to cloud storage as Jina AI Cloud. ([#582](https://github.com/jina-ai/finetuner/pull/582))

- Replace `hub.jina.ai` with `cloud.jina.ai`. ([#587](https://github.com/jina-ai/finetuner/pull/587))


## [0.6.3] - 2022-10-13

### Added

- Support advanced CLIP fine-tuning with WiSE-FT. ([#571](https://github.com/jina-ai/finetuner/pull/571))

### Removed

### Changed

- Change CLIP fine-tuning example in the documentation. ([#569](https://github.com/jina-ai/finetuner/pull/569))

### Fixed

- Bump flake8 to `5.0.4`. ([#568](https://github.com/jina-ai/finetuner/pull/568))

### Docs

- Add documentation for callbacks. ([#567](https://github.com/jina-ai/finetuner/pull/567))


## [0.6.2] - 2022-09-29

### Added

- Support inference with torch models. ([#560](https://github.com/jina-ai/finetuner/pull/560))

### Removed

### Changed

### Fixed

- Freeze hubble client to `0.17.0`. ([#556](https://github.com/jina-ai/finetuner/pull/556))

### Docs

- Fix template html css. ([#556](https://github.com/jina-ai/finetuner/pull/556))


## [0.6.1] - 2022-09-27

### Added

- Add `finetuner_version` equal to the stubs version in the create run request. ([#552](https://github.com/jina-ai/finetuner/pull/552))

### Removed

- Improve display of stream log messages. ([#549](https://github.com/jina-ai/finetuner/pull/549))

### Changed

- Bump hubble client version. ([#546](https://github.com/jina-ai/finetuner/pull/546))

### Fixed

- Preserve request headers in redirects to the same domain. ([#552](https://github.com/jina-ai/finetuner/pull/552))

### Docs

- Improve example and install documentation. ([#534](https://github.com/jina-ai/finetuner/pull/534))

- Update finetuner executor version in docs. ([#543](https://github.com/jina-ai/finetuner/pull/543))


## [0.6.0] - 2022-09-09

### Added

- Add `get_model` and `encode` method to encode docarray. ([#522](https://github.com/jina-ai/finetuner/pull/522))

- Add connect function to package. ([#532](https://github.com/jina-ai/finetuner/pull/532))

### Removed

### Changed

- Incorporate `commons` and `stubs` to use shared components. ([#522](https://github.com/jina-ai/finetuner/pull/522))

- Improve usability of `stream_logs`. ([#522](https://github.com/jina-ai/finetuner/pull/522))

- Improve `describe_models` with open-clip models. ([#528](https://github.com/jina-ai/finetuner/pull/528))

- Use stream logging in the README example. ([#532](https://github.com/jina-ai/finetuner/pull/532))

### Fixed

- Print logs before run status is `STARTED`. ([#531](https://github.com/jina-ai/finetuner/pull/531))

### Docs

- Add inference session in examples. ([#529](https://github.com/jina-ai/finetuner/pull/529))


## [0.5.2] - 2022-08-31

### Added

- Description of get_model and encode function. ([#526](https://github.com/jina-ai/finetuner/pull/526))

- Enable wandb callback. ([#494](https://github.com/jina-ai/finetuner/pull/494))

- Support log streaming in finetuner client. ([#504](https://github.com/jina-ai/finetuner/pull/504))

- Support optimizer and miner options. [#517](https://github.com/jina-ai/finetuner/pull/517)

### Removed

### Changed

- Mark fit as login required. ([#494](https://github.com/jina-ai/finetuner/pull/494))

- Improve documentation according to remarks we received. ([524](https://github.com/jina-ai/finetuner/pull/524))

### Fixed

- Replace the artifact name from dot to dash. ([#519](https://github.com/jina-ai/finetuner/pull/519))

- Create client automatically if user is already logged in. ([#527](https://github.com/jina-ai/finetuner/pull/527))

### Docs

- Fix google analytics Id for docs. ([#499](https://github.com/jina-ai/finetuner/pull/499))

- Update sphinx-markdown-table to v0.0.16 to get. [this fix](https://github.com/ryanfox/sphinx-markdown-tables/pull/37) ([#499](https://github.com/jina-ai/finetuner/pull/499))

- Place install instructions in the documentation more prominent. ([#518](https://github.com/jina-ai/finetuner/pull/518))


## [0.5.1] - 2022-07-15

### Added

- Add artifact id and token interface to improve usability. ([#485](https://github.com/jina-ai/finetuner/pull/485))

### Removed

### Changed

- `save_artifact` should show progress while downloading. ([#483](https://github.com/jina-ai/finetuner/pull/483))

- Give more flexibility on dependency versions. ([#483](https://github.com/jina-ai/finetuner/pull/483))

- Bump `jina-hubble-sdk` to 0.8.1. ([#488](https://github.com/jina-ai/finetuner/pull/488))

- Improve integration section in documentation. ([#492](https://github.com/jina-ai/finetuner/pull/492))

- Bump `docarray` to 0.13.31. ([#492](https://github.com/jina-ai/finetuner/pull/492))

### Fixed

- Use `uri` to represent image content in documentation creating training data code snippet. ([#484](https://github.com/jina-ai/finetuner/pull/484))

- Remove out-dated CLIP-specific documentation. ([#491](https://github.com/jina-ai/finetuner/pull/491))


## [0.5.0] - 2022-06-30

### Added

- Docs 0.4.1 backup. ([#462](https://github.com/jina-ai/finetuner/pull/462))

- Add Jina integration section in the docs. ([#467](https://github.com/jina-ai/finetuner/pull/467))

- Add CD back with semantic release. ([#472](https://github.com/jina-ai/finetuner/pull/472))

### Removed

### Changed

- Refactor the guide for image to image search. ([#458](https://github.com/jina-ai/finetuner/pull/458))

- Refactor the guide for text to image search. ([#459](https://github.com/jina-ai/finetuner/pull/459))

- Refactor the default hyper-params and docstring format. ([#465](https://github.com/jina-ai/finetuner/pull/465))

- Various updates on style, how-to and templates. ([#462](https://github.com/jina-ai/finetuner/pull/462))

- Remove time column from Readme table. ([#468](https://github.com/jina-ai/finetuner/pull/468))

- Change release trigger to push to `main` branch. ([#478](https://github.com/jina-ai/finetuner/pull/478))

### Fixed

- Use finetuner docs links in docs instead of netlify. ([#475](https://github.com/jina-ai/finetuner/pull/475))

- Use twine pypi release. ([#480](https://github.com/jina-ai/finetuner/pull/480))

- Fix blocked success-all-tests in CI. ([#482](https://github.com/jina-ai/finetuner/pull/482))

- Fix documentation render in the login page. ([#482](https://github.com/jina-ai/finetuner/pull/482))


## 0.2.2 - 2022-06-16

### Added

### Removed

- Remove `path` and `dotenv` as dependencies. ([#444](https://github.com/jina-ai/finetuner/pull/444))

### Changed

- Change default registry to prod for api and hubble. ([#447](https://github.com/jina-ai/finetuner/pull/447))

- Polish the documentation structure and references. ([#460](https://github.com/jina-ai/finetuner/pull/460))

- Update README.md with latest developments. ([#448](https://github.com/jina-ai/finetuner/pull/448))

### Fixed


## 0.2.1 - 2022-06-13

### Added

### Removed

### Changed

### Fixed

- docs: fix link references and missing images. ([#439](https://github.com/jina-ai/finetuner/pull/439))

- fix: send another request when redirect detected. ([#441](https://github.com/jina-ai/finetuner/pull/441))


## 0.2.0 - 2022-06-09

### Added

- Add default values for finetuner `HOST` and `JINA_HUBBLE_REGISTRY`. ([#410](https://github.com/jina-ai/finetuner/pull/410))

- Expose arguments `cpu` and `num_workers` in `finetuner.fit`. ([#411](https://github.com/jina-ai/finetuner/pull/411))

- Add documentation structure and how it works section. ([#412](https://github.com/jina-ai/finetuner/pull/412))

- Support passing callbacks to the run configuration. ([#415](https://github.com/jina-ai/finetuner/pull/415))

- Add documentation step by step from install to create training data. ([#416](https://github.com/jina-ai/finetuner/pull/416))

- Add support for `EvaluationCallback`. ([#422](https://github.com/jina-ai/finetuner/pull/422))

- Docs add developer reference, Jina ecosystem and style fix. ([#423](https://github.com/jina-ai/finetuner/pull/423))

- Add support for MLP model. ([#428](https://github.com/jina-ai/finetuner/pull/428))

- Add method `list_models` that returns the available model names. ([#428](https://github.com/jina-ai/finetuner/pull/428))

- Organize supported model to model stubs under `finetuner.models`. ([#428](https://github.com/jina-ai/finetuner/pull/428))

- Add a guide for image-to-image retrieval. ([#430](https://github.com/jina-ai/finetuner/pull/430))

- Add a guide for text to image fine-tuning with `CLIP`. ([#433](https://github.com/jina-ai/finetuner/pull/433))

- Add template for guides in docs. ([#437](https://github.com/jina-ai/finetuner/pull/437))

- Add text to text with Bert guide to docs. ([#426](https://github.com/jina-ai/finetuner/pull/426))


### Removed

### Changed

- Bump `docarray` to `v0.13.17`. ([#411](https://github.com/jina-ai/finetuner/pull/411))

- Guide user to choose models in `list_models`. ([#419](https://github.com/jina-ai/finetuner/pull/419))

- Expose run methods. ([#425](https://github.com/jina-ai/finetuner/pull/425))

- Rename `list_models` to `describe_models`. ([#428](https://github.com/jina-ai/finetuner/pull/428))

- Rename `finetuner.callbacks` to `finetuner.callback` to avoid name collision in `__init__.py`. ([#428](https://github.com/jina-ai/finetuner/pull/428))

### Fixed

- Enable saving models for clip without overwriting. ([#432](https://github.com/jina-ai/finetuner/pull/432))

- Fix flaky integration test. ([#436](https://github.com/jina-ai/finetuner/pull/436))

## [0.1.0] - 2022-05-23

### Added

- Setup the project structure. ([#385](https://github.com/jina-ai/finetuner/pull/385))

- Create experiment endpoints. ([#386](https://github.com/jina-ai/finetuner/pull/386))

- Create run endpoints. ([#387](https://github.com/jina-ai/finetuner/pull/387))

- Add Hubble authentication. ([#388](https://github.com/jina-ai/finetuner/pull/388))

- Add docs and netlify deployment. ([#392](https://github.com/jina-ai/finetuner/pull/392)) 

- Implement `Run`, `Experiment` and `Finetuner` classes on top of the base client. ([#391](https://github.com/jina-ai/finetuner/pull/391)) 

- Basic error handling. ([#394](https://github.com/jina-ai/finetuner/pull/394)) 

- Create a complete version of the run config. ([#395](https://github.com/jina-ai/finetuner/pull/395))

- Improve unit testing. ([#396](https://github.com/jina-ai/finetuner/pull/396))

- Implement getting run logs. ([#400](https://github.com/jina-ai/finetuner/pull/400))

- Add experiment-related methods to finetuner. ([#402](https://github.com/jina-ai/finetuner/pull/402))

- Add CD step for PyPI release. ([#403](https://github.com/jina-ai/finetuner/pull/403))

### Removed

- Delete all unnecessary files from the previous project. ([#384](https://github.com/jina-ai/finetuner/pull/384))

### Changed

- Change logic behind artifact-id and return jsonified `dicts` instead of `requests.Response` objects. ([#390](https://github.com/jina-ai/finetuner/pull/390))

- Adapt getting run status. ([#400](https://github.com/jina-ai/finetuner/pull/400))

### Fixed

- Resolve CI tests. ([#398](https://github.com/jina-ai/finetuner/pull/398)) 

- Fix `download_artifact`. ([#401](https://github.com/jina-ai/finetuner/pull/401))<|MERGE_RESOLUTION|>--- conflicted
+++ resolved
@@ -10,15 +10,11 @@
 
 ### Added
 
-<<<<<<< HEAD
 - Add support for new loss and pooling options to the `finetuner.fit` method. ([#664](https://github.com/jina-ai/finetuner/pull/664))
 
-- Add folder for example CSV files ([#663](https://github.com/jina-ai/finetuner/pull/663))
-=======
 - Add folder for example CSV files. ([#663](https://github.com/jina-ai/finetuner/pull/663))
 
 - Add communication between remote-ci job and the pr that triggered it. ([#642](https://github.com/jina-ai/finetuner/pull/642))
->>>>>>> f559222e
 
 ### Removed
 
