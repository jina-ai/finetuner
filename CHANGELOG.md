# Changelog

All notable changes to this project will be documented in this file.

The format is based on [Keep a Changelog](https://keepachangelog.com/en/1.0.0/),
and this project adheres to [Semantic Versioning](https://semver.org/spec/v2.0.0.html).


## [Unreleased] - 2022-MM-DD

### Added

- Add support for CSV files to the `fit` function. ([#592](https://github.com/jina-ai/finetuner/pull/592))

- Add support for lists to the `encode` function. [#598](https://github.com/jina-ai/finetuner/pull/598)

### Removed

- Remove `connect` function. ([#596](https://github.com/jina-ai/finetuner/pull/596))

### Changed

- Enhance documentation of login functionalities. ([#596](https://github.com/jina-ai/finetuner/pull/596))

### Fixed

- Fix links to functions in the documentation. ([#596](https://github.com/jina-ai/finetuner/pull/596))

### Docs

<<<<<<< HEAD
- Improve documentation on csv reading and run monitoring section. [#601](https://github.com/jina-ai/finetuner/pull/601)
=======
- Add documentation for `WandBLogger`. [#600](https://github.com/jina-ai/finetuner/pull/600)
>>>>>>> 1ab13720


## [0.6.4] - 2022-10-27

### Added

- Add `build_model` function to create zero-shot models. ([#584](https://github.com/jina-ai/finetuner/pull/584))

- Use latest Hubble with `notebook_login` support. ([#576](https://github.com/jina-ai/finetuner/pull/576))

### Removed

### Changed

- Use the run config model from `finetuner-stubs` to create the run config. ([#579](https://github.com/jina-ai/finetuner/pull/579))

- Use `device` parameter to replace `cpu` to align with docarray. ([#577](https://github.com/jina-ai/finetuner/pull/577))

- Update the open clip model names in the table of the backbones. ([#580](https://github.com/jina-ai/finetuner/pull/580))

- Show progress while encode batches of documents. ([#586](https://github.com/jina-ai/finetuner/pull/586))

- Change `device` as an optional parameter when calling `get_model`. ([#586](https://github.com/jina-ai/finetuner/pull/586))

### Fixed

### Docs

- Fix training data name in totally looks like example. ([#576](https://github.com/jina-ai/finetuner/pull/576))

- Embed three tasks as three Google Colab notebooks in documentation. ([#583](https://github.com/jina-ai/finetuner/pull/583))

- Unify documentation related to cloud storage as Jina AI Cloud. ([#582](https://github.com/jina-ai/finetuner/pull/582))

- Replace `hub.jina.ai` with `cloud.jina.ai`. ([#587](https://github.com/jina-ai/finetuner/pull/587))


## [0.6.3] - 2022-10-13

### Added

- Support advanced CLIP fine-tuning with WiSE-FT. ([#571](https://github.com/jina-ai/finetuner/pull/571))

### Removed

### Changed

- Change CLIP fine-tuning example in the documentation. ([#569](https://github.com/jina-ai/finetuner/pull/569))

### Fixed

- Bump flake8 to `5.0.4`. ([#568](https://github.com/jina-ai/finetuner/pull/568))

### Docs

- Add documentation for callbacks. ([#567](https://github.com/jina-ai/finetuner/pull/567))


## [0.6.2] - 2022-09-29

### Added

- Support inference with torch models. ([#560](https://github.com/jina-ai/finetuner/pull/560))

### Removed

### Changed

### Fixed

- Freeze hubble client to `0.17.0`. ([#556](https://github.com/jina-ai/finetuner/pull/556))

### Docs

- Fix template html css. ([#556](https://github.com/jina-ai/finetuner/pull/556))


## [0.6.1] - 2022-09-27

### Added

- Add `finetuner_version` equal to the stubs version in the create run request. ([#552](https://github.com/jina-ai/finetuner/pull/552))

### Removed

- Improve display of stream log messages. ([#549](https://github.com/jina-ai/finetuner/pull/549))

### Changed

- Bump hubble client version. ([#546](https://github.com/jina-ai/finetuner/pull/546))

### Fixed

- Preserve request headers in redirects to the same domain. ([#552](https://github.com/jina-ai/finetuner/pull/552))

### Docs

- Improve example and install documentation. ([#534](https://github.com/jina-ai/finetuner/pull/534))

- Update finetuner executor version in docs. ([#543](https://github.com/jina-ai/finetuner/pull/543))


## [0.6.0] - 2022-09-09

### Added

- Add `get_model` and `encode` method to encode docarray. ([#522](https://github.com/jina-ai/finetuner/pull/522))

- Add connect function to package. ([#532](https://github.com/jina-ai/finetuner/pull/532))

### Removed

### Changed

- Incorporate `commons` and `stubs` to use shared components. ([#522](https://github.com/jina-ai/finetuner/pull/522))

- Improve usability of `stream_logs`. ([#522](https://github.com/jina-ai/finetuner/pull/522))

- Improve `describe_models` with open-clip models. ([#528](https://github.com/jina-ai/finetuner/pull/528))

- Use stream logging in the README example. ([#532](https://github.com/jina-ai/finetuner/pull/532))

### Fixed

- Print logs before run status is `STARTED`. ([#531](https://github.com/jina-ai/finetuner/pull/531))

### Docs

- Add inference session in examples. ([#529](https://github.com/jina-ai/finetuner/pull/529))


## [0.5.2] - 2022-08-31

### Added

- Description of get_model and encode function. ([#526](https://github.com/jina-ai/finetuner/pull/526))

- Enable wandb callback. ([#494](https://github.com/jina-ai/finetuner/pull/494))

- Support log streaming in finetuner client. ([#504](https://github.com/jina-ai/finetuner/pull/504))

- Support optimizer and miner options. [#517](https://github.com/jina-ai/finetuner/pull/517)

### Removed

### Changed

- Mark fit as login required. ([#494](https://github.com/jina-ai/finetuner/pull/494))

- Improve documentation according to remarks we received. ([524](https://github.com/jina-ai/finetuner/pull/524))

### Fixed

- Replace the artifact name from dot to dash. ([#519](https://github.com/jina-ai/finetuner/pull/519))

- Create client automatically if user is already logged in. ([#527](https://github.com/jina-ai/finetuner/pull/527))

### Docs

- Fix google analytics Id for docs. ([#499](https://github.com/jina-ai/finetuner/pull/499))

- Update sphinx-markdown-table to v0.0.16 to get. [this fix](https://github.com/ryanfox/sphinx-markdown-tables/pull/37) ([#499](https://github.com/jina-ai/finetuner/pull/499))

- Place install instructions in the documentation more prominent. ([#518](https://github.com/jina-ai/finetuner/pull/518))


## [0.5.1] - 2022-07-15

### Added

- Add artifact id and token interface to improve usability. ([#485](https://github.com/jina-ai/finetuner/pull/485))

### Removed

### Changed

- `save_artifact` should show progress while downloading. ([#483](https://github.com/jina-ai/finetuner/pull/483))

- Give more flexibility on dependency versions. ([#483](https://github.com/jina-ai/finetuner/pull/483))

- Bump `jina-hubble-sdk` to 0.8.1. ([#488](https://github.com/jina-ai/finetuner/pull/488))

- Improve integration section in documentation. ([#492](https://github.com/jina-ai/finetuner/pull/492))

- Bump `docarray` to 0.13.31. ([#492](https://github.com/jina-ai/finetuner/pull/492))

### Fixed

- Use `uri` to represent image content in documentation creating training data code snippet. ([#484](https://github.com/jina-ai/finetuner/pull/484))

- Remove out-dated CLIP-specific documentation. ([#491](https://github.com/jina-ai/finetuner/pull/491))


## [0.5.0] - 2022-06-30

### Added

- Docs 0.4.1 backup. ([#462](https://github.com/jina-ai/finetuner/pull/462))

- Add Jina integration section in the docs. ([#467](https://github.com/jina-ai/finetuner/pull/467))

- Add CD back with semantic release. ([#472](https://github.com/jina-ai/finetuner/pull/472))

### Removed

### Changed

- Refactor the guide for image to image search. ([#458](https://github.com/jina-ai/finetuner/pull/458))

- Refactor the guide for text to image search. ([#459](https://github.com/jina-ai/finetuner/pull/459))

- Refactor the default hyper-params and docstring format. ([#465](https://github.com/jina-ai/finetuner/pull/465))

- Various updates on style, how-to and templates. ([#462](https://github.com/jina-ai/finetuner/pull/462))

- Remove time column from Readme table. ([#468](https://github.com/jina-ai/finetuner/pull/468))

- Change release trigger to push to `main` branch. ([#478](https://github.com/jina-ai/finetuner/pull/478))

### Fixed

- Use finetuner docs links in docs instead of netlify. ([#475](https://github.com/jina-ai/finetuner/pull/475))

- Use twine pypi release. ([#480](https://github.com/jina-ai/finetuner/pull/480))

- Fix blocked success-all-tests in CI. ([#482](https://github.com/jina-ai/finetuner/pull/482))

- Fix documentation render in the login page. ([#482](https://github.com/jina-ai/finetuner/pull/482))


## 0.2.2 - 2022-06-16

### Added

### Removed

- Remove `path` and `dotenv` as dependencies. ([#444](https://github.com/jina-ai/finetuner/pull/444))

### Changed

- Change default registry to prod for api and hubble. ([#447](https://github.com/jina-ai/finetuner/pull/447))

- Polish the documentation structure and references. ([#460](https://github.com/jina-ai/finetuner/pull/460))

- Update README.md with latest developments. ([#448](https://github.com/jina-ai/finetuner/pull/448))

### Fixed


## 0.2.1 - 2022-06-13

### Added

### Removed

### Changed

### Fixed

- docs: fix link references and missing images. ([#439](https://github.com/jina-ai/finetuner/pull/439))

- fix: send another request when redirect detected. ([#441](https://github.com/jina-ai/finetuner/pull/441))


## 0.2.0 - 2022-06-09

### Added

- Add default values for finetuner `HOST` and `JINA_HUBBLE_REGISTRY`. ([#410](https://github.com/jina-ai/finetuner/pull/410))

- Expose arguments `cpu` and `num_workers` in `finetuner.fit`. ([#411](https://github.com/jina-ai/finetuner/pull/411))

- Add documentation structure and how it works section. ([#412](https://github.com/jina-ai/finetuner/pull/412))

- Support passing callbacks to the run configuration. ([#415](https://github.com/jina-ai/finetuner/pull/415))

- Add documentation step by step from install to create training data. ([#416](https://github.com/jina-ai/finetuner/pull/416))

- Add support for `EvaluationCallback`. ([#422](https://github.com/jina-ai/finetuner/pull/422))

- Docs add developer reference, Jina ecosystem and style fix. ([#423](https://github.com/jina-ai/finetuner/pull/423))

- Add support for MLP model. ([#428](https://github.com/jina-ai/finetuner/pull/428))

- Add method `list_models` that returns the available model names. ([#428](https://github.com/jina-ai/finetuner/pull/428))

- Organize supported model to model stubs under `finetuner.models`. ([#428](https://github.com/jina-ai/finetuner/pull/428))

- Add a guide for image-to-image retrieval. ([#430](https://github.com/jina-ai/finetuner/pull/430))

- Add a guide for text to image fine-tuning with `CLIP`. ([#433](https://github.com/jina-ai/finetuner/pull/433))

- Add template for guides in docs. ([#437](https://github.com/jina-ai/finetuner/pull/437))

- Add text to text with Bert guide to docs. ([#426](https://github.com/jina-ai/finetuner/pull/426))


### Removed

### Changed

- Bump `docarray` to `v0.13.17`. ([#411](https://github.com/jina-ai/finetuner/pull/411))

- Guide user to choose models in `list_models`. ([#419](https://github.com/jina-ai/finetuner/pull/419))

- Expose run methods. ([#425](https://github.com/jina-ai/finetuner/pull/425))

- Rename `list_models` to `describe_models`. ([#428](https://github.com/jina-ai/finetuner/pull/428))

- Rename `finetuner.callbacks` to `finetuner.callback` to avoid name collision in `__init__.py`. ([#428](https://github.com/jina-ai/finetuner/pull/428))

### Fixed

- Enable saving models for clip without overwriting. ([#432](https://github.com/jina-ai/finetuner/pull/432))

- Fix flaky integration test. ([#436](https://github.com/jina-ai/finetuner/pull/436))

## [0.1.0] - 2022-05-23

### Added

- Setup the project structure. ([#385](https://github.com/jina-ai/finetuner/pull/385))

- Create experiment endpoints. ([#386](https://github.com/jina-ai/finetuner/pull/386))

- Create run endpoints. ([#387](https://github.com/jina-ai/finetuner/pull/387))

- Add Hubble authentication. ([#388](https://github.com/jina-ai/finetuner/pull/388))

- Add docs and netlify deployment. ([#392](https://github.com/jina-ai/finetuner/pull/392)) 

- Implement `Run`, `Experiment` and `Finetuner` classes on top of the base client. ([#391](https://github.com/jina-ai/finetuner/pull/391)) 

- Basic error handling. ([#394](https://github.com/jina-ai/finetuner/pull/394)) 

- Create a complete version of the run config. ([#395](https://github.com/jina-ai/finetuner/pull/395))

- Improve unit testing. ([#396](https://github.com/jina-ai/finetuner/pull/396))

- Implement getting run logs. ([#400](https://github.com/jina-ai/finetuner/pull/400))

- Add experiment-related methods to finetuner. ([#402](https://github.com/jina-ai/finetuner/pull/402))

- Add CD step for PyPI release. ([#403](https://github.com/jina-ai/finetuner/pull/403))

### Removed

- Delete all unnecessary files from the previous project. ([#384](https://github.com/jina-ai/finetuner/pull/384))

### Changed

- Change logic behind artifact-id and return jsonified `dicts` instead of `requests.Response` objects. ([#390](https://github.com/jina-ai/finetuner/pull/390))

- Adapt getting run status. ([#400](https://github.com/jina-ai/finetuner/pull/400))

### Fixed

- Resolve CI tests. ([#398](https://github.com/jina-ai/finetuner/pull/398)) 

- Fix `download_artifact`. ([#401](https://github.com/jina-ai/finetuner/pull/401))<|MERGE_RESOLUTION|>--- conflicted
+++ resolved
@@ -28,11 +28,9 @@
 
 ### Docs
 
-<<<<<<< HEAD
 - Improve documentation on csv reading and run monitoring section. [#601](https://github.com/jina-ai/finetuner/pull/601)
-=======
+
 - Add documentation for `WandBLogger`. [#600](https://github.com/jina-ai/finetuner/pull/600)
->>>>>>> 1ab13720
 
 
 ## [0.6.4] - 2022-10-27
