# Changelog

All notable changes to this project will be documented in this file.

The format is based on [Keep a Changelog](https://keepachangelog.com/en/1.0.0/),
and this project adheres to [Semantic Versioning](https://semver.org/spec/v2.0.0.html).


## [Unreleased] - 2022-MM-DD

### Added

<<<<<<< HEAD
- Add documentation structure and how it works section. ([#412](https://github.com/jina-ai/finetuner/pull/412))
=======
- Expose arguments `cpu` and `num_workers` in `finetuner.fit`. ([#411](https://github.com/jina-ai/finetuner/pull/411))

- Add default values for finetuner `HOST` and `JINA_HUBBLE_REGISTRY`. ([#410](https://github.com/jina-ai/finetuner/pull/410))
>>>>>>> e1841e68

### Removed

### Changed

- Bump `docarray` to `v0.13.17`. ([#411](https://github.com/jina-ai/finetuner/pull/411))

### Fixed


## [0.1.0] - 2022-05-23

### Added

- Setup the project structure. ([#385](https://github.com/jina-ai/finetuner/pull/385))

- Create experiment endpoints. ([#386](https://github.com/jina-ai/finetuner/pull/386))

- Create run endpoints. ([#387](https://github.com/jina-ai/finetuner/pull/387))

- Add Hubble authentication. ([#388](https://github.com/jina-ai/finetuner/pull/388))

- Add docs and netlify deployment. ([#392](https://github.com/jina-ai/finetuner/pull/392)) 

- Implement `Run`, `Experiment` and `Finetuner` classes on top of the base client. ([#391](https://github.com/jina-ai/finetuner/pull/391)) 

- Basic error handling. ([#394](https://github.com/jina-ai/finetuner/pull/394)) 

- Create a complete version of the run config. ([#395](https://github.com/jina-ai/finetuner/pull/395))

- Improve unit testing. ([#396](https://github.com/jina-ai/finetuner/pull/396))

- Implement getting run logs. ([#400](https://github.com/jina-ai/finetuner/pull/400))

- Add experiment-related methods to finetuner. ([#402](https://github.com/jina-ai/finetuner/pull/402))

- Add CD step for PyPI release. ([#403](https://github.com/jina-ai/finetuner/pull/403))

### Removed

- Delete all unnecessary files from the previous project. ([#384](https://github.com/jina-ai/finetuner/pull/384))

### Changed

- Change logic behind artifact-id and return jsonified `dicts` instead of `requests.Response` objects. ([#390](https://github.com/jina-ai/finetuner/pull/390))

- Adapt getting run status. ([#400](https://github.com/jina-ai/finetuner/pull/400))

### Fixed

- Resolve CI tests. ([#398](https://github.com/jina-ai/finetuner/pull/398)) 

- Fix `download_artifact`. ([#401](https://github.com/jina-ai/finetuner/pull/401))<|MERGE_RESOLUTION|>--- conflicted
+++ resolved
@@ -10,13 +10,13 @@
 
 ### Added
 
-<<<<<<< HEAD
+
 - Add documentation structure and how it works section. ([#412](https://github.com/jina-ai/finetuner/pull/412))
-=======
+
 - Expose arguments `cpu` and `num_workers` in `finetuner.fit`. ([#411](https://github.com/jina-ai/finetuner/pull/411))
 
 - Add default values for finetuner `HOST` and `JINA_HUBBLE_REGISTRY`. ([#410](https://github.com/jina-ai/finetuner/pull/410))
->>>>>>> e1841e68
+
 
 ### Removed
 
