from setuptools import find_packages, setup

# package name
_name = 'finetuner'

# package long description
try:
    with open('README.md', encoding='utf8') as fp:
        _long_description = fp.read()
except FileNotFoundError:
    _long_description = ''


if __name__ == '__main__':
    setup(
        name=_name,
        packages=find_packages(exclude=['*.tests', '*.tests.*', 'tests.*', 'tests']),
        include_package_data=True,
        description='Task-oriented finetuning for better embeddings on neural search.',
        author='Jina AI',
        author_email='hello@jina.ai',
        url='https://github.com/jina-ai/finetuner/',
        license='Apache 2.0',
        download_url='https://github.com/jina-ai/finetuner/tags',
        long_description=_long_description,
        long_description_content_type='text/markdown',
        zip_safe=False,
        setup_requires=['setuptools>=18.0', 'wheel'],
        install_requires=[
            'docarray[common]>=0.18.0',
<<<<<<< HEAD
            'finetuner-stubs==0.11.0',
            'jina-hubble-sdk==0.23.0',
=======
            'finetuner-stubs==0.11.3',
            'jina-hubble-sdk==0.23.3',
>>>>>>> c275fef4
        ],
        extras_require={
            'full': [
                'finetuner-commons==0.11.3',
            ],
            'test': [
                'black==22.3.0',
                'flake8==5.0.4',
                'isort==5.10.1',
                'pytest==7.0.0',
                'pytest-cov==3.0.0',
                'pytest-mock==3.7.0',
            ],
        },
        python_requires='>=3.7.0',
        classifiers=[
            'Development Status :: 5 - Production/Stable',
            'Intended Audience :: Developers',
            'Intended Audience :: Education',
            'Intended Audience :: Science/Research',
            'Programming Language :: Python :: 3.7',
            'Programming Language :: Python :: 3.8',
            'Programming Language :: Python :: 3.9',
            'License :: OSI Approved :: Apache Software License',
            'Environment :: Console',
            'Operating System :: OS Independent',
            'Topic :: Scientific/Engineering :: Artificial Intelligence',
        ],
        project_urls={
            'Documentation': 'https://finetuner.jina.ai',
            'Source': 'https://github.com/jina-ai/finetuner/',
            'Tracker': 'https://github.com/jina-ai/finetuner/issues',
        },
        keywords=(
            'jina neural-search neural-network deep-learning pretraining '
            'fine-tuning pretrained-models triplet-loss metric-learning '
            'siamese-network few-shot-learning'
        ),
    )<|MERGE_RESOLUTION|>--- conflicted
+++ resolved
@@ -28,13 +28,8 @@
         setup_requires=['setuptools>=18.0', 'wheel'],
         install_requires=[
             'docarray[common]>=0.18.0',
-<<<<<<< HEAD
-            'finetuner-stubs==0.11.0',
-            'jina-hubble-sdk==0.23.0',
-=======
             'finetuner-stubs==0.11.3',
             'jina-hubble-sdk==0.23.3',
->>>>>>> c275fef4
         ],
         extras_require={
             'full': [
