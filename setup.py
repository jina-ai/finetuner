--- conflicted
+++ resolved
@@ -53,7 +53,6 @@
 except FileNotFoundError:
     _long_description = ''
 
-<<<<<<< HEAD
 
 if __name__ == '__main__':
     setup(
@@ -75,44 +74,4 @@
         classifiers=_classifiers,
         project_urls=_project_urls,
         keywords=_keywords,
-    )
-=======
-setup(
-    name=pkg_name,
-    packages=find_packages(),
-    version=__version__,
-    include_package_data=True,
-    description='Finetuner allows one to tune the weights of any deep neural network for better embedding on search tasks.',
-    author='Jina AI',
-    author_email='hello@jina.ai',
-    license='Apache 2.0',
-    url='https://github.com/jina-ai/finetuner/',
-    download_url='https://github.com/jina-ai/finetuner/tags',
-    long_description=_long_description,
-    long_description_content_type='text/markdown',
-    zip_safe=False,
-    setup_requires=['setuptools>=18.0', 'wheel'],
-    install_requires=['docarray==0.7.0', 'protobuf==3.20.1'],
-    classifiers=[
-        'Development Status :: 5 - Production/Stable',
-        'Intended Audience :: Developers',
-        'Intended Audience :: Education',
-        'Intended Audience :: Science/Research',
-        'Programming Language :: Python :: 3.7',
-        'Programming Language :: Python :: 3.8',
-        'Programming Language :: Python :: 3.9',
-        'Environment :: Console',
-        'License :: OSI Approved :: Apache Software License',
-        'Operating System :: OS Independent',
-        'Topic :: Scientific/Engineering :: Artificial Intelligence',
-    ],
-    project_urls={
-        'Documentation': 'https://finetuner.jina.ai',
-        'Source': 'https://github.com/jina-ai/finetuner/',
-        'Tracker': 'https://github.com/jina-ai/finetuner/issues',
-    },
-    keywords='jina neural-search neural-network deep-learning pretraining '
-    'fine-tuning pretrained-models triplet-loss paddlepaddle metric-learning labeling-tool siamese-network '
-    'few-shot-learning',
-)
->>>>>>> e0f59cdf
+    )