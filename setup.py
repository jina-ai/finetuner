--- conflicted
+++ resolved
@@ -27,15 +27,6 @@
         zip_safe=False,
         setup_requires=['setuptools>=18.0', 'wheel'],
         install_requires=[
-<<<<<<< HEAD
-            'docarray[common]>=0.13.31',
-            'finetuner-stubs==0.10.5.dev1',
-            'jina-hubble-sdk==0.21.0',
-        ],
-        extras_require={
-            'full': [
-                'finetuner-commons==0.10.5.dev1',
-=======
             'docarray[common]>=0.18.0',
             'finetuner-stubs==0.10.5.dev5',
             'jina-hubble-sdk==0.22.4',
@@ -43,7 +34,6 @@
         extras_require={
             'full': [
                 'finetuner-commons==0.10.5.dev5',
->>>>>>> cb2b5942
             ],
             'test': [
                 'black==22.3.0',
