import os

import numpy as np
import pytest
from docarray import Document

from finetuner.tuner.augmentation import _vision_preprocessor

cur_dir = os.path.dirname(os.path.abspath(__file__))


@pytest.mark.parametrize(
    'doc, height, width, num_channels, default_channel_axis, target_channel_axis, normalize, phase',
    [
<<<<<<< HEAD
        (
            Document(blob=np.random.rand(224, 224, 3)),
            224,
            224,
            3,
            -1,
            0,
            False,
            'train',
        ),
        (
            Document(blob=np.random.rand(256, 256, 3)),
            256,
            256,
            3,
            -1,
            0,
            False,
            'train',
        ),
        (
            Document(blob=np.random.rand(256, 256, 3).astype('uint8')),
            256,
            256,
            3,
            -1,
            0,
            True,
            'train',
        ),
        (
            Document(blob=np.random.rand(256, 256, 1)),
            256,
            256,
            1,
            -1,
            0,
            False,
            'train',
        ),  # grayscale
        (
            Document(blob=np.random.rand(256, 256, 3)),
            256,
            256,
            3,
            -1,
            -1,
            False,
            'train',
        ),  # different target channel axis
        (
            Document(blob=np.random.rand(3, 224, 224)),
            224,
            224,
            3,
            0,
            0,
            False,
            'train',
        ),  # channel axis at 0th position
        (
            Document(uri=os.path.join(cur_dir, 'resources/lena.png')),
            512,
            512,
            3,
            1,
            0,
            True,
            'train',
        ),  # load from uri
        (
            Document(blob=np.random.rand(224, 224, 3)),
            224,
            224,
            3,
            -1,
            0,
            False,
            'validation',
        ),
        (
            Document(blob=np.random.rand(256, 256, 3)),
            256,
            256,
            3,
            -1,
            0,
            False,
            'validation',
        ),
=======
        (Document(tensor=np.random.rand(224, 224, 3)), 224, 224, 3, -1, 0),
        (Document(tensor=np.random.rand(256, 256, 3)), 256, 256, 3, -1, 0),
>>>>>>> ffce20cd
        (
            Document(tensor=np.random.rand(256, 256, 3).astype('uint8')),
            256,
            256,
            3,
            -1,
            0,
            True,
            'validation',
        ),
<<<<<<< HEAD
        (
            Document(blob=np.random.rand(256, 256, 1)),
            256,
            256,
            1,
            -1,
            0,
            False,
            'validation',
        ),  # grayscale
=======
        (Document(tensor=np.random.rand(256, 256, 1)), 256, 256, 1, -1, 0),  # grayscale
>>>>>>> ffce20cd
        (
            Document(tensor=np.random.rand(256, 256, 3)),
            256,
            256,
            3,
            -1,
            -1,
            False,
            'validation',
        ),  # different target channel axis
        (
            Document(tensor=np.random.rand(3, 224, 224)),
            224,
            224,
            3,
            0,
            0,
            False,
            'validation',
        ),  # channel axis at 0th position
        (
            Document(uri=os.path.join(cur_dir, 'resources/lena.png')),
            512,
            512,
            3,
            1,
            0,
            True,
            'validation',
        ),  # load from uri
    ],
)
def test_vision_preprocessor_train(
    doc,
    height,
    width,
    num_channels,
    default_channel_axis,
    target_channel_axis,
    normalize,
    phase,
):
<<<<<<< HEAD
    original_blob = doc.blob
    augmented_blob = _vision_preprocessor(
        doc,
        height,
        width,
        default_channel_axis,
        target_channel_axis,
        normalize,
        phase,
=======
    original_tensor = doc.tensor
    augmented_tensor = _vision_preprocessor(
        doc, height, width, default_channel_axis, target_channel_axis, phase
>>>>>>> ffce20cd
    )
    assert augmented_tensor is not None
    assert not np.array_equal(original_tensor, augmented_tensor)
    assert np.issubdtype(augmented_tensor.dtype, np.floating)
    if target_channel_axis == -1:
        assert augmented_tensor.shape == (height, width, num_channels)
    elif target_channel_axis == 0:
        assert augmented_tensor.shape == (num_channels, height, width)


<<<<<<< HEAD
def test_blob_equal_given_uint_image_and_validation():
    def preproc_fn(doc):
        return (
            doc.load_uri_to_image_blob(height=224, width=224)
            .set_image_blob_normalization()
            .set_image_blob_channel_axis(-1, 0)
        )

    doc_1 = Document(uri=os.path.join(cur_dir, 'resources/lena.png'))
    doc_2 = Document(uri=os.path.join(cur_dir, 'resources/lena.png'))
    blob_vision_preprocessor = _vision_preprocessor(
        doc_1, 224, 224, normalize=True, phase='validation'
    )
    blob_jina_preprocessor = preproc_fn(doc_2).blob
    assert np.array_equal(blob_vision_preprocessor, blob_jina_preprocessor)


def test_vision_preprocessor_fail_given_no_blob_and_uri():
=======
def test_vision_preprocessor_fail_given_no_tensor_and_uri():
>>>>>>> ffce20cd
    doc = Document()
    with pytest.raises(AttributeError):
        _vision_preprocessor(doc)<|MERGE_RESOLUTION|>--- conflicted
+++ resolved
@@ -12,36 +12,105 @@
 @pytest.mark.parametrize(
     'doc, height, width, num_channels, default_channel_axis, target_channel_axis, normalize, phase',
     [
-<<<<<<< HEAD
-        (
-            Document(blob=np.random.rand(224, 224, 3)),
-            224,
-            224,
-            3,
-            -1,
-            0,
-            False,
-            'train',
-        ),
-        (
-            Document(blob=np.random.rand(256, 256, 3)),
-            256,
-            256,
-            3,
-            -1,
-            0,
-            False,
-            'train',
-        ),
-        (
-            Document(blob=np.random.rand(256, 256, 3).astype('uint8')),
-            256,
-            256,
-            3,
-            -1,
-            0,
-            True,
-            'train',
+        (
+            Document(tensor=np.random.rand(224, 224, 3)),
+            224,
+            224,
+            3,
+            -1,
+            0,
+            False,
+            'train',
+        ),
+        (
+            Document(tensor=np.random.rand(256, 256, 3)),
+            256,
+            256,
+            3,
+            -1,
+            0,
+            False,
+            'train',
+        ),
+        (
+            Document(tensor=np.random.rand(256, 256, 3).astype('uint8')),
+            256,
+            256,
+            3,
+            -1,
+            0,
+            True,
+            'train',
+        ),
+        (
+            Document(tensor=np.random.rand(256, 256, 1)),
+            256,
+            256,
+            1,
+            -1,
+            0,
+            False,
+            'train',
+        ),  # grayscale
+        (
+            Document(tensor=np.random.rand(256, 256, 3)),
+            256,
+            256,
+            3,
+            -1,
+            -1,
+            False,
+            'train',
+        ),  # different target channel axis
+        (
+            Document(tensor=np.random.rand(3, 224, 224)),
+            224,
+            224,
+            3,
+            0,
+            0,
+            False,
+            'train',
+        ),  # channel axis at 0th position
+        (
+            Document(uri=os.path.join(cur_dir, 'resources/lena.png')),
+            512,
+            512,
+            3,
+            1,
+            0,
+            True,
+            'train',
+        ),  # load from uri
+        (
+            Document(tensor=np.random.rand(224, 224, 3)),
+            224,
+            224,
+            3,
+            -1,
+            0,
+            False,
+            'validation',
+        ),
+        (
+            Document(tensor=np.random.rand(256, 256, 3)),
+            256,
+            256,
+            3,
+            -1,
+            0,
+            False,
+            'validation',
+        ),
+        (
+            Document(tensor=np.random.rand(256, 256, 3).astype('uint8')),
+            256,
+            256,
+            3,
+            -1,
+            0,
+            True,
+            'validation',
         ),
         (
             Document(blob=np.random.rand(256, 256, 1)),
@@ -51,86 +120,8 @@
             -1,
             0,
             False,
-            'train',
+            'validation',
         ),  # grayscale
-        (
-            Document(blob=np.random.rand(256, 256, 3)),
-            256,
-            256,
-            3,
-            -1,
-            -1,
-            False,
-            'train',
-        ),  # different target channel axis
-        (
-            Document(blob=np.random.rand(3, 224, 224)),
-            224,
-            224,
-            3,
-            0,
-            0,
-            False,
-            'train',
-        ),  # channel axis at 0th position
-        (
-            Document(uri=os.path.join(cur_dir, 'resources/lena.png')),
-            512,
-            512,
-            3,
-            1,
-            0,
-            True,
-            'train',
-        ),  # load from uri
-        (
-            Document(blob=np.random.rand(224, 224, 3)),
-            224,
-            224,
-            3,
-            -1,
-            0,
-            False,
-            'validation',
-        ),
-        (
-            Document(blob=np.random.rand(256, 256, 3)),
-            256,
-            256,
-            3,
-            -1,
-            0,
-            False,
-            'validation',
-        ),
-=======
-        (Document(tensor=np.random.rand(224, 224, 3)), 224, 224, 3, -1, 0),
-        (Document(tensor=np.random.rand(256, 256, 3)), 256, 256, 3, -1, 0),
->>>>>>> ffce20cd
-        (
-            Document(tensor=np.random.rand(256, 256, 3).astype('uint8')),
-            256,
-            256,
-            3,
-            -1,
-            0,
-            True,
-            'validation',
-        ),
-<<<<<<< HEAD
-        (
-            Document(blob=np.random.rand(256, 256, 1)),
-            256,
-            256,
-            1,
-            -1,
-            0,
-            False,
-            'validation',
-        ),  # grayscale
-=======
-        (Document(tensor=np.random.rand(256, 256, 1)), 256, 256, 1, -1, 0),  # grayscale
->>>>>>> ffce20cd
         (
             Document(tensor=np.random.rand(256, 256, 3)),
             256,
@@ -173,9 +164,8 @@
     normalize,
     phase,
 ):
-<<<<<<< HEAD
-    original_blob = doc.blob
-    augmented_blob = _vision_preprocessor(
+    original_tensor = doc.tensor
+    augmented_tensor = _vision_preprocessor(
         doc,
         height,
         width,
@@ -183,11 +173,6 @@
         target_channel_axis,
         normalize,
         phase,
-=======
-    original_tensor = doc.tensor
-    augmented_tensor = _vision_preprocessor(
-        doc, height, width, default_channel_axis, target_channel_axis, phase
->>>>>>> ffce20cd
     )
     assert augmented_tensor is not None
     assert not np.array_equal(original_tensor, augmented_tensor)
@@ -198,13 +183,12 @@
         assert augmented_tensor.shape == (num_channels, height, width)
 
 
-<<<<<<< HEAD
 def test_blob_equal_given_uint_image_and_validation():
     def preproc_fn(doc):
         return (
             doc.load_uri_to_image_blob(height=224, width=224)
-            .set_image_blob_normalization()
-            .set_image_blob_channel_axis(-1, 0)
+            .set_image_tensor_normalization()
+            .set_image_tensor_channel_axis(-1, 0)
         )
 
     doc_1 = Document(uri=os.path.join(cur_dir, 'resources/lena.png'))
@@ -212,14 +196,11 @@
     blob_vision_preprocessor = _vision_preprocessor(
         doc_1, 224, 224, normalize=True, phase='validation'
     )
-    blob_jina_preprocessor = preproc_fn(doc_2).blob
+    blob_jina_preprocessor = preproc_fn(doc_2).tensor
     assert np.array_equal(blob_vision_preprocessor, blob_jina_preprocessor)
 
 
-def test_vision_preprocessor_fail_given_no_blob_and_uri():
-=======
 def test_vision_preprocessor_fail_given_no_tensor_and_uri():
->>>>>>> ffce20cd
     doc = Document()
     with pytest.raises(AttributeError):
         _vision_preprocessor(doc)