--- conflicted
+++ resolved
@@ -39,13 +39,9 @@
 def test_wandb_logger_log_train(mocked_logger):
 
     tuner = FakeTuner()
-<<<<<<< HEAD
     tuner.state = TunerState(
         epoch=1, batch_index=2, current_loss=1.1, learning_rates={'learning_rate': 0.1}
     )
-=======
-    tuner.state = TunerState(epoch=1, batch_index=2, train_loss=1.1)
->>>>>>> f38ab250
 
     logger = WandBLogger()
 
