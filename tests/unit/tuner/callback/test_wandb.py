import pytest
import wandb

<<<<<<< HEAD
import wandb
from finetuner.tuner.state import TunerState
from finetuner.tuner.callback import WandBLogger
=======
from finetuner.tuner.callback import WandBLogger
from finetuner.tuner.state import TunerState
>>>>>>> 7d3c05a5


class FakeTuner:
    """Fake tuner since only an object with state property is needed for testing."""

    state: TunerState


class FakeWandB:
    def __init__(self, **kwargs):
        self.init_kwargs = kwargs

    def log(self, data=None, step=None):
        self.log_data = data
        self.log_step = step


@pytest.fixture
def mocked_logger(monkeypatch):
    monkeypatch.setattr(wandb, 'init', FakeWandB)


def test_wandb_logger_init(mocked_logger):

    tuner = FakeTuner()
    tuner.state = TunerState(epoch=1, batch_index=2, current_loss=1.1)

    logger = WandBLogger(project_name='my_project')

    assert logger.wandb_logger.init_kwargs == {'project_name': 'my_project'}


def test_wandb_logger_log_train(mocked_logger):

    tuner = FakeTuner()
    tuner.state = TunerState(
        epoch=1, batch_index=2, current_loss=1.1, learning_rates={'learning_rate': 0.1}
    )

    logger = WandBLogger()

    logger.on_train_batch_end(tuner)
    assert logger.wandb_logger.log_data == {
        'epoch': 1,
        'train/loss': 1.1,
        'lr/learning_rate': 0.1,
    }
    assert logger.wandb_logger.log_step == 0

    logger.on_train_batch_end(tuner)
    assert logger.wandb_logger.log_data == {
        'epoch': 1,
        'train/loss': 1.1,
        'lr/learning_rate': 0.1,
    }
    assert logger.wandb_logger.log_step == 1


def test_wandb_logger_log_val(mocked_logger):

    tuner = FakeTuner()
    tuner.state = TunerState(epoch=1, batch_index=2, current_loss=1.1)

    logger = WandBLogger()

    logger.on_val_batch_end(tuner)

    tuner.state.current_loss = 0.9
    logger.on_val_batch_end(tuner)
    assert logger._train_step == 0  # validation batch does not increase train step

    logger.on_val_end(tuner)
    assert logger.wandb_logger.log_data == {'val/loss': 1.0}
    assert logger.wandb_logger.log_step == 0


def test_wandb_logger_log_metrics(mocked_logger):

    tuner = FakeTuner()
    tuner.state = TunerState(epoch=1, batch_index=2, current_loss=1.1)

    logger = WandBLogger()

    tuner.state.eval_metrics = {"metric": 0.9}
    logger.on_epoch_end(tuner)
    assert logger._train_step == 0  # validation batch does not increase train step
    assert logger.wandb_logger.log_data == {'metrics/metric': 0.9}
    assert logger.wandb_logger.log_step == 0<|MERGE_RESOLUTION|>--- conflicted
+++ resolved
@@ -1,14 +1,8 @@
 import pytest
 import wandb
 
-<<<<<<< HEAD
-import wandb
-from finetuner.tuner.state import TunerState
-from finetuner.tuner.callback import WandBLogger
-=======
 from finetuner.tuner.callback import WandBLogger
 from finetuner.tuner.state import TunerState
->>>>>>> 7d3c05a5
 
 
 class FakeTuner:
