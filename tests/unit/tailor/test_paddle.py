import paddle
import paddle.nn as nn
import pytest
import numpy as np

from finetuner.tailor.paddle import PaddleTailor


class LastCellPD(paddle.nn.Layer):
    def forward(self, x):
        out, _ = x
        return out[:, -1, :]


@pytest.fixture
def dense_model():
    return nn.Sequential(
        nn.Linear(in_features=128, out_features=128),
        nn.ReLU(),
        nn.Linear(in_features=128, out_features=64),
        nn.ReLU(),
        nn.Linear(in_features=64, out_features=32),
        nn.ReLU(),
        nn.Linear(in_features=32, out_features=10),
        nn.Softmax(),
    )


@pytest.fixture
def simple_cnn_model():
    return nn.Sequential(
        nn.Conv2D(1, 32, 3, 1),
        nn.ReLU(),
        nn.Conv2D(32, 64, 3, 1),
        nn.ReLU(),
        nn.MaxPool2D(2),
        nn.Dropout(0.25),
        nn.Flatten(),
        nn.Linear(9216, 128),
        nn.Dropout(0.25),
        nn.Linear(128, 10),
        nn.Softmax(),
    )


@pytest.fixture
def vgg16_cnn_model():
    return paddle.vision.models.vgg16(pretrained=False)


@pytest.fixture
def stacked_lstm():
    class LSTMClassifier(nn.Layer):
        """A simple LSTM for text classification."""

        def __init__(self, embedding_dim, hidden_dim, vocab_size, target_size):
            super().__init__()
            self.hidden_dim = hidden_dim
            self.embedding_layer = nn.Embedding(vocab_size, embedding_dim)
            self.lstm_layer = nn.LSTM(embedding_dim, hidden_dim, num_layers=3)
            self.linear_layer_1 = nn.Linear(hidden_dim, hidden_dim)
            self.relu_layer = nn.ReLU()
            self.linear_layer_2 = nn.Linear(hidden_dim, target_size)
            self.classification_layer = nn.Softmax(1)

        def forward(self, input_):
            embedding = self.embedding_layer(input_)
            lstm_out, _ = self.lstm_layer(embedding)
            # lstm_out -> (batch_size * seq_len * hidden_dim)
            last_lstm_out = lstm_out[:, -1, :]
            # last_lstm_out -> (1, hidden_dim)
            linear_out_1 = self.linear_layer_1(last_lstm_out)
            relu_out = self.relu_layer(linear_out_1)
            linear_out_2 = self.linear_layer_2(relu_out)
            classification_out = self.classification_layer(linear_out_2)
            return classification_out

    return LSTMClassifier(1024, 256, 1000, 5)


@pytest.fixture
def bidirectional_lstm():
    class LastCell(nn.Layer):
        def forward(self, x):
            out, _ = x
            return out[:, -1, :]

    return nn.Sequential(
        nn.Embedding(num_embeddings=5000, embedding_dim=64),
        nn.LSTM(64, 64, direction='bidirectional'),
        LastCell(),
        nn.Linear(in_features=128, out_features=32),
    )


@pytest.fixture(
    params=[
        'dense_model',
        'simple_cnn_model',
        'vgg16_cnn_model',
        'stacked_lstm',
        'bidirectional_lstm',
    ]
)
def model(request):
    return request.getfixturevalue(request.param)


@pytest.mark.parametrize(
    'model, layer_name, input_size, input_dtype',
    [
        ('dense_model', 'random_name', (128,), 'float32'),
        (
            'simple_cnn_model',
            'random_name',
            (1, 28, 28),
            'float32',
        ),
        (
            'vgg16_cnn_model',
            'random_name',
            (3, 224, 224),
            'float32',
        ),
        ('stacked_lstm', 'random_name', (128,), 'int64'),
        ('bidirectional_lstm', 'random_name', (128,), 'int64'),
    ],
    indirect=['model'],
)
def test_trim_fail_given_unexpected_layer_idx(
    model, layer_name, input_size, input_dtype
):
    with pytest.raises(KeyError):
        paddle_tailor = PaddleTailor(
            model=model,
            input_size=input_size,
            input_dtype=input_dtype,
        )
        paddle_tailor.to_embedding_model(freeze=False, layer_name=layer_name)


@pytest.mark.parametrize(
    'model, layer_name, input_size, input_dtype',
    [
        ('dense_model', 10, (128,), 'float32'),
        (
            'simple_cnn_model',
            2,
            (1, 28, 28),
            'float32',
        ),
        (
            'vgg16_cnn_model',
            4,
            (3, 224, 224),
            'float32',
        ),
        ('stacked_lstm', 10, (128,), 'int64'),
        ('bidirectional_lstm', 5, (128,), 'int64'),
    ],
    indirect=['model'],
)
@pytest.mark.parametrize('freeze', [True, False])
def test_freeze(model, layer_name, input_size, input_dtype, freeze):
    paddle_tailor = PaddleTailor(
        model=model,
        input_size=input_size,
        input_dtype=input_dtype,
    )
    model = paddle_tailor.to_embedding_model(freeze=freeze, output_dim=2)
    if freeze:
        assert len(set(param.trainable for param in model.parameters())) == 2
    else:
        assert set(param.trainable for param in model.parameters()) == {True}


@pytest.mark.parametrize(
    'model, layer_name, input_size, input_, input_dtype, expected_output_shape',
    [
        ('dense_model', 'linear_7', (128,), (1, 128), 'float32', [1, 10]),
        (
            'simple_cnn_model',
            'dropout_9',
            (1, 28, 28),
            (1, 1, 28, 28),
            'float32',
            [1, 128],
        ),
        (
            'vgg16_cnn_model',
            'linear_36',
            (3, 224, 224),
            (1, 3, 224, 224),
            'float32',
            [1, 4096],
        ),
        ('stacked_lstm', 'linear_3', (128,), (1, 128), 'int64', [1, 256]),
        ('bidirectional_lstm', 'linear_4', (128,), (1, 128), 'int64', [1, 32]),
        ('dense_model', None, (128,), (1, 128), 'float32', [1, 10]),
        (
            'simple_cnn_model',
            None,
            (1, 28, 28),
            (1, 1, 28, 28),
            'float32',
            [1, 10],
        ),
        (
            'vgg16_cnn_model',
            None,
            (3, 224, 224),
            (1, 3, 224, 224),
            'float32',
            [1, 1000],
        ),
        ('stacked_lstm', None, (128,), (1, 128), 'int64', [1, 5]),
        ('bidirectional_lstm', None, (128,), (1, 128), 'int64', [1, 32]),
    ],
    indirect=['model'],
)
def test_convert(
    model, layer_name, input_size, input_, input_dtype, expected_output_shape
):
    weight = model.parameters()[0].numpy()  # weight of the 0th layer
    paddle_tailor = PaddleTailor(
        model=model,
        input_size=input_size,
        input_dtype=input_dtype,
    )
<<<<<<< HEAD
    model = paddle_tailor.convert(freeze=False, embedding_layer_name=layer_name)
    weight_after_convert = model.parameters()[0].numpy()
    np.testing.assert_array_equal(weight, weight_after_convert)
=======
    model = paddle_tailor.to_embedding_model(freeze=False, layer_name=layer_name)
>>>>>>> a589a016
    out = model(paddle.cast(paddle.rand(input_), input_dtype))
    assert list(out.shape) == expected_output_shape


def test_paddle_lstm_model_parser():
    user_model = paddle.nn.Sequential(
        paddle.nn.Embedding(num_embeddings=5000, embedding_dim=64),
        paddle.nn.LSTM(64, 64, direction='bidirectional'),
        LastCellPD(),
        paddle.nn.Linear(in_features=2 * 64, out_features=32),
    )
    paddle_tailor = PaddleTailor(
        model=user_model,
        input_size=(5000,),
        input_dtype='int64',
    )
    r = paddle_tailor.embedding_layers
    assert len(r) == 2

    # flat layer can be a nonparametric candidate
    assert r[0]['output_features'] == 128
    assert r[0]['nb_params'] == 0

    assert r[1]['output_features'] == 32
    assert r[1]['nb_params'] == 4128


def test_paddle_mlp_model_parser():
    user_model = paddle.nn.Sequential(
        paddle.nn.Flatten(),
        paddle.nn.Linear(
            in_features=28 * 28,
            out_features=128,
        ),
        paddle.nn.ReLU(),
        paddle.nn.Linear(in_features=128, out_features=32),
    )
    paddle_tailor = PaddleTailor(
        model=user_model,
        input_size=(28, 28),
        input_dtype='float32',
    )
    r = paddle_tailor.embedding_layers
    assert len(r) == 4

    # flat layer can be a nonparametric candidate
    assert r[0]['output_features'] == 784
    assert r[0]['nb_params'] == 0

    assert r[1]['output_features'] == 128
    assert r[1]['nb_params'] == 100480

    # relu layer is a nonparametric candidate
    assert r[2]['output_features'] == 128
    assert r[2]['nb_params'] == 0

    assert r[3]['output_features'] == 32
    assert r[3]['nb_params'] == 4128<|MERGE_RESOLUTION|>--- conflicted
+++ resolved
@@ -218,7 +218,7 @@
     ],
     indirect=['model'],
 )
-def test_convert(
+def test_to_embedding_model(
     model, layer_name, input_size, input_, input_dtype, expected_output_shape
 ):
     weight = model.parameters()[0].numpy()  # weight of the 0th layer
@@ -227,13 +227,9 @@
         input_size=input_size,
         input_dtype=input_dtype,
     )
-<<<<<<< HEAD
-    model = paddle_tailor.convert(freeze=False, embedding_layer_name=layer_name)
+    model = paddle_tailor.to_embedding_model(freeze=False, layer_name=layer_name)
     weight_after_convert = model.parameters()[0].numpy()
     np.testing.assert_array_equal(weight, weight_after_convert)
-=======
-    model = paddle_tailor.to_embedding_model(freeze=False, layer_name=layer_name)
->>>>>>> a589a016
     out = model(paddle.cast(paddle.rand(input_), input_dtype))
     assert list(out.shape) == expected_output_shape
 
