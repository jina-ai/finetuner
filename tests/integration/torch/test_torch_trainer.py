import os

import numpy as np
import pytest
import torch
import torch.nn as nn
<<<<<<< HEAD
import numpy as np
import pytest
=======
>>>>>>> e05f62ad

from trainer.pytorch import PytorchTrainer
from ...data_generator import fashion_match_doc_generator as fmdg


<<<<<<< HEAD
@pytest.mark.parametrize('head_layer', ['CosineLayer', 'TripletLayer'])
=======
@pytest.mark.parametrize('head_layer', ['CosineLayer'])
>>>>>>> e05f62ad
def test_simple_sequential_model(tmpdir, params, head_layer):
    user_model = nn.Sequential(
        nn.Flatten(),
        nn.Linear(
            in_features=params['input_dim'] * params['input_dim'],
            out_features=params['feature_dim'],
        ),
        nn.ReLU(),
        nn.Linear(in_features=params['feature_dim'], out_features=params['output_dim']),
    )
    model_path = os.path.join(tmpdir, 'trained.pth')

    pt = PytorchTrainer(user_model, head_layer=head_layer)

    # fit and save the checkpoint
    pt.fit(
        lambda: fmdg(num_total=params['num_train']),
        epochs=params['epochs'],
        batch_size=params['batch_size'],
    )
    pt.save(model_path)

    # load the checkpoint and ensure the dim
    embedding_model = torch.load(model_path)
    embedding_model.eval()
    inputs = torch.from_numpy(
        np.random.random(
            [params['num_predict'], params['input_dim'], params['input_dim']]
        ).astype(np.float32)
    )
    r = embedding_model(inputs)
    assert r.shape == (params['num_predict'], params['output_dim'])<|MERGE_RESOLUTION|>--- conflicted
+++ resolved
@@ -4,21 +4,12 @@
 import pytest
 import torch
 import torch.nn as nn
-<<<<<<< HEAD
-import numpy as np
-import pytest
-=======
->>>>>>> e05f62ad
 
 from trainer.pytorch import PytorchTrainer
 from ...data_generator import fashion_match_doc_generator as fmdg
 
 
-<<<<<<< HEAD
 @pytest.mark.parametrize('head_layer', ['CosineLayer', 'TripletLayer'])
-=======
-@pytest.mark.parametrize('head_layer', ['CosineLayer'])
->>>>>>> e05f62ad
 def test_simple_sequential_model(tmpdir, params, head_layer):
     user_model = nn.Sequential(
         nn.Flatten(),
