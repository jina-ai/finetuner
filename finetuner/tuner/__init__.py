from typing import Optional, Dict

from ..helper import AnyDNN, DocumentArrayLike, get_framework, TunerReturnType


<<<<<<< HEAD
def _get_tuner_class(embed_model):
=======
def fit(
    embed_model: AnyDNN,
    train_data: DocumentArrayLike,
    eval_data: Optional[DocumentArrayLike] = None,
    epochs: int = 10,
    batch_size: int = 256,
    head_layer: str = 'CosineLayer',
    device: str = 'cpu',
    **kwargs
) -> TunerReturnType:
>>>>>>> 2367f0c8
    f_type = get_framework(embed_model)

    if f_type == 'keras':
        from .keras import KerasTuner

        return KerasTuner
    elif f_type == 'torch':
        from .pytorch import PytorchTuner

        return PytorchTuner
    elif f_type == 'paddle':
        from .paddle import PaddleTuner

        return PaddleTuner
    else:
        raise ValueError('Could not identify backend framework of embed_model.')


def fit(
    embed_model: AnyDNN,
    train_data: DocumentArrayLike,
    eval_data: Optional[DocumentArrayLike] = None,
    epochs: int = 10,
    batch_size: int = 256,
    head_layer: str = 'CosineLayer',
    **kwargs,
) -> TunerReturnType:
    ft = _get_tuner_class(embed_model)

    return ft(embed_model, head_layer=head_layer).fit(
<<<<<<< HEAD
        train_data, eval_data, epochs=epochs, batch_size=batch_size
    )


def save(embed_model, model_path):
    ft = _get_tuner_class(embed_model)

    ft(embed_model).save(model_path)
=======
        train_data, eval_data, epochs=epochs, batch_size=batch_size, device=device
    )
>>>>>>> 2367f0c8
<|MERGE_RESOLUTION|>--- conflicted
+++ resolved
@@ -3,20 +3,8 @@
 from ..helper import AnyDNN, DocumentArrayLike, get_framework, TunerReturnType
 
 
-<<<<<<< HEAD
+
 def _get_tuner_class(embed_model):
-=======
-def fit(
-    embed_model: AnyDNN,
-    train_data: DocumentArrayLike,
-    eval_data: Optional[DocumentArrayLike] = None,
-    epochs: int = 10,
-    batch_size: int = 256,
-    head_layer: str = 'CosineLayer',
-    device: str = 'cpu',
-    **kwargs
-) -> TunerReturnType:
->>>>>>> 2367f0c8
     f_type = get_framework(embed_model)
 
     if f_type == 'keras':
@@ -42,21 +30,17 @@
     epochs: int = 10,
     batch_size: int = 256,
     head_layer: str = 'CosineLayer',
-    **kwargs,
+    device: str = 'cpu',
+    **kwargs
 ) -> TunerReturnType:
     ft = _get_tuner_class(embed_model)
 
     return ft(embed_model, head_layer=head_layer).fit(
-<<<<<<< HEAD
-        train_data, eval_data, epochs=epochs, batch_size=batch_size
+        train_data, eval_data, epochs=epochs, batch_size=batch_size, device=device
     )
 
 
 def save(embed_model, model_path):
     ft = _get_tuner_class(embed_model)
 
-    ft(embed_model).save(model_path)
-=======
-        train_data, eval_data, epochs=epochs, batch_size=batch_size, device=device
-    )
->>>>>>> 2367f0c8
+    ft(embed_model).save(model_path)