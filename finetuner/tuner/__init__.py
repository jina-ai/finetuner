--- conflicted
+++ resolved
@@ -3,23 +3,7 @@
 from ..helper import AnyDNN, DocumentArrayLike, get_framework, TunerReturnType
 
 
-<<<<<<< HEAD
-def fit(
-    embed_model: AnyDNN,
-    train_data: DocumentArrayLike,
-    eval_data: Optional[DocumentArrayLike] = None,
-    epochs: int = 10,
-    batch_size: int = 256,
-    head_layer: str = 'CosineLayer',
-    learning_rate: float = 1e-3,
-    optimizer: str = 'adam',
-    optimizer_kwargs: Optional[Dict] = None,
-    device: str = 'cpu',
-    **kwargs,
-) -> TunerReturnType:
-=======
 def _get_tuner_class(embed_model):
->>>>>>> 98c584e4
     f_type = get_framework(embed_model)
 
     if f_type == 'keras':
@@ -45,13 +29,15 @@
     epochs: int = 10,
     batch_size: int = 256,
     head_layer: str = 'CosineLayer',
+    learning_rate: float = 1e-3,
+    optimizer: str = 'adam',
+    optimizer_kwargs: Optional[Dict] = None,
     device: str = 'cpu',
-    **kwargs
+    **kwargs,
 ) -> TunerReturnType:
     ft = _get_tuner_class(embed_model)
 
     return ft(embed_model, head_layer=head_layer).fit(
-<<<<<<< HEAD
         train_data,
         eval_data,
         epochs=epochs,
@@ -61,13 +47,9 @@
         optimizer=optimizer,
         optimizer_kwargs=optimizer_kwargs,
     )
-=======
-        train_data, eval_data, epochs=epochs, batch_size=batch_size, device=device
-    )
 
 
 def save(embed_model, model_path):
     ft = _get_tuner_class(embed_model)
 
-    ft(embed_model).save(model_path)
->>>>>>> 98c584e4
+    ft(embed_model).save(model_path)