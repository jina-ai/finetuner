--- conflicted
+++ resolved
@@ -1,8 +1,4 @@
-<<<<<<< HEAD
-from typing import Dict, Optional
-=======
 from typing import Optional, TYPE_CHECKING, Type, Dict
->>>>>>> b67ab1a5
 
 from ..helper import AnyDNN, DocumentArrayLike, TunerReturnType, get_framework
 
