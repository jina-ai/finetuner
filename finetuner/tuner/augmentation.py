--- conflicted
+++ resolved
@@ -10,11 +10,7 @@
     normalize: bool = False,
     phase: str = 'train',
 ):
-<<<<<<< HEAD
-    """Randomly augments a Document with `blob` field.
-=======
-    """Randomly augmentation a Document with `tensor` field.
->>>>>>> ffce20cd
+    """Randomly augments a Document with `tensor` field.
     The method applies flipping, color jitter, cropping, gaussian blur and random rectangle erase
     to the given image.
 
@@ -22,7 +18,7 @@
     :param width: image width.
     :param default_channel_axis: The color channel of the input image, by default -1, the expected input is H, W, C.
     :param target_channel_axis: The color channel of the output image, by default 0, the expected output is C, H, W.
-    :param normalize: Normalize uint8 image :attr:`.blob` into a float32 image :attr:`.blob` inplace.
+    :param normalize: Normalize uint8 image :attr:`.tensor` into a float32 image :attr:`.tensor` inplace.
     :param phase: phase of experiment, either `train` or `validation`. At `validation` phase, will not apply
       random transformation.
     """
@@ -50,11 +46,8 @@
     normalize: bool = False,
     phase: str = 'train',
 ):
-<<<<<<< HEAD
-    """Randomly augments a Document with `blob` field.
-=======
-    """Randomly augmentation a Document with `tensor` field.
->>>>>>> ffce20cd
+    """
+    Randomly augments a Document with `tensor` field.
     The method applies flipping, color jitter, cropping, gaussian blur and random rectangle erase
     to the given image.
 
@@ -63,7 +56,7 @@
     :param width: image width.
     :param default_channel_axis: The color channel of the input image, by default -1, the expected input is H, W, C.
     :param target_channel_axis: The color channel of the output image, by default 0, the expected output is C, H, W.
-    :param normalize: Normalize uint8 image :attr:`.blob` into a float32 image :attr:`.blob` inplace.
+    :param normalize: Normalize uint8 image :attr:`.tensor` into a float32 image :attr:`.tensor` inplace.
     :param phase: stage of experiment, either `train` or `validation`. At `validation` phase, will not apply
         random transformation.
     """
@@ -81,28 +74,13 @@
             raise AttributeError(
                 f'Document `tensor` is None, loading it from url: {doc.uri} failed.'
             )
-<<<<<<< HEAD
     if normalize:
-        doc.set_image_blob_normalization(channel_axis=default_channel_axis)
-        blob = doc.blob
-    if blob.dtype == np.float64:
-        blob = np.float32(blob)
-    if default_channel_axis not in [-1, 2]:
-        blob = np.moveaxis(blob, default_channel_axis, -1)
-=======
+        doc.set_image_tensor_normalization(channel_axis=default_channel_axis)
+        tensor = doc.tensor
     if tensor.dtype == np.float64:
         tensor = np.float32(tensor)
     if default_channel_axis not in [-1, 2]:
         tensor = np.moveaxis(tensor, default_channel_axis, -1)
-    if tensor.shape[-1] == 3:  # apply to RGB images.
-        transform = A.Compose(
-            [
-                A.Normalize(),
-                A.ToFloat(),
-            ]
-        )
-        tensor = transform(image=tensor)['image']
->>>>>>> ffce20cd
     if phase == 'train':
         transform = A.Compose(
             [
