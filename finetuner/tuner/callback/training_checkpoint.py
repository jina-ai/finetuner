--- conflicted
+++ resolved
@@ -4,14 +4,8 @@
 import shutil
 from typing import TYPE_CHECKING
 
-<<<<<<< HEAD
-from jina.logging.logger import JinaLogger
-
-=======
->>>>>>> 0eeb4b70
 from .base import BaseCallback
 from ...helper import get_framework
-
 if TYPE_CHECKING:
     from ..base import BaseTuner
 
@@ -25,12 +19,8 @@
         """
         :param save_dir: string, path to save the model file.
         :param last_k_epochs: this parameter is an integer. Only the most
-<<<<<<< HEAD
             recent k checkpoints will be kept. Older checkpoints are deleted.
-=======
-            recent k checkpoints will be kept. Older checkpoints are deleted
-        :param verbose: Whether to log notifications when a checkpoint is saved/deleted
->>>>>>> 0eeb4b70
+        :param verbose: Whether to log notifications when a checkpoint is saved/deleted.
         """
         self._logger = logging.getLogger('finetuner.' + self.__class__.__name__)
         self._logger.setLevel(logging.INFO if verbose else logging.WARNING)
@@ -42,15 +32,9 @@
         """
         Called at the end of the training epoch.
         """
-<<<<<<< HEAD
         self._save_model(tuner)
-        self._logger.logger.info(
-            f'Model trained for {tuner.state.epoch+1} epochs is saved!'
-        )
-=======
-        self._save_model_framework(tuner)
         self._logger.info(f'Model trained for {tuner.state.epoch+1} epochs is saved!')
->>>>>>> 0eeb4b70
+
         if self._last_k_epochs:
             if len(self._saved_checkpoints) > self._last_k_epochs:
                 if os.path.isfile(self._saved_checkpoints[0]):
@@ -78,12 +62,8 @@
                 os.path.join(self._get_file_path(tuner), 'saved_state.pkl'), 'wb'
             ) as f:
                 pickle.dump(state, f)
-<<<<<<< HEAD
 
         elif framework == 'torch':
-=======
-        elif get_framework(tuner.embed_model) == 'torch':
->>>>>>> 0eeb4b70
             import torch
 
             state = {
@@ -95,11 +75,7 @@
                 state['scheduler'] = tuner._scheduler.state_dict()
             torch.save(state, f=self._get_file_path(tuner))
 
-<<<<<<< HEAD
         elif framework == 'paddle':
-=======
-        elif get_framework(tuner.embed_model) == 'paddle':
->>>>>>> 0eeb4b70
             import paddle
 
             state = {
@@ -126,25 +102,17 @@
         """
         Loads the model and tuner state
         """
-<<<<<<< HEAD
         framework = get_framework(tuner.embed_model)
 
         if framework == 'keras':
-=======
-        if get_framework(tuner.embed_model) == 'keras':
->>>>>>> 0eeb4b70
             import keras
 
             tuner._embed_model = keras.models.load_model(fp)
             with open(os.path.join(fp, 'saved_state.pkl'), 'rb') as f:
                 loaded_state = pickle.load(f)
             tuner.state.epoch = loaded_state['epoch']
-<<<<<<< HEAD
 
         elif framework == 'torch':
-=======
-        elif get_framework(tuner.embed_model) == 'torch':
->>>>>>> 0eeb4b70
             import torch
 
             checkpoint = torch.load(fp)
@@ -153,12 +121,8 @@
             if tuner._scheduler and hasattr(tuner._scheduler, 'state_dict'):
                 tuner._scheduler.load_state_dict(checkpoint['scheduler'])
             tuner.state.epoch = checkpoint['epoch']
-<<<<<<< HEAD
 
         elif framework == 'paddle':
-=======
-        elif get_framework(tuner.embed_model) == 'paddle':
->>>>>>> 0eeb4b70
             import paddle
 
             checkpoint = paddle.load(fp)
