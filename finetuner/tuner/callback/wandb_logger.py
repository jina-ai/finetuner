--- conflicted
+++ resolved
@@ -37,19 +37,12 @@
         """
         Called at the end of a training batch, after the backward pass.
         """
-<<<<<<< HEAD
 
         data = {'epoch': tuner.state.epoch, 'train/loss': tuner.state.current_loss}
         for key, val in tuner.state.learning_rates.items():
             data[f'lr/{key}'] = val
 
         self.wandb_logger.log(data=data, step=self._train_step)
-=======
-        self.wandb_logger.log(
-            data={'epoch': tuner.state.epoch, 'train_loss': tuner.state.train_loss},
-            step=self._train_step,
-        )
->>>>>>> f38ab250
         self._train_step += 1
 
     def on_val_batch_end(self, tuner: 'BaseTuner'):
