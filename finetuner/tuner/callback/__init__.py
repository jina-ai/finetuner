from .base import BaseCallback  # noqa: F401
from .best_model_checkpoint import BestModelCheckpoint  # noqa: F401
from .early_stopping import EarlyStopping  # noqa: F401
from .progress_bar import ProgressBarCallback  # noqa: F401
from .training_checkpoint import TrainingCheckpoint  # noqa: F401
<<<<<<< HEAD
from .early_stopping import EarlyStopping  # noqa: F401
from .evaluation import Evaluation  # noqa: F401
=======
from .wandb_logger import WandBLogger  # noqa: F401
>>>>>>> 7d3c05a5
<|MERGE_RESOLUTION|>--- conflicted
+++ resolved
@@ -1,11 +1,7 @@
 from .base import BaseCallback  # noqa: F401
 from .best_model_checkpoint import BestModelCheckpoint  # noqa: F401
 from .early_stopping import EarlyStopping  # noqa: F401
+from .evaluation import Evaluation  # noqa: F401
 from .progress_bar import ProgressBarCallback  # noqa: F401
 from .training_checkpoint import TrainingCheckpoint  # noqa: F401
-<<<<<<< HEAD
-from .early_stopping import EarlyStopping  # noqa: F401
-from .evaluation import Evaluation  # noqa: F401
-=======
-from .wandb_logger import WandBLogger  # noqa: F401
->>>>>>> 7d3c05a5
+from .wandb_logger import WandBLogger  # noqa: F401