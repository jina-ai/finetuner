--- conflicted
+++ resolved
@@ -5,7 +5,6 @@
 
 from .base import BaseCallback
 from ..evaluation import __evaluator_mean_prefix__
-
 if TYPE_CHECKING:
     from ..base import BaseTuner
 
@@ -44,13 +43,9 @@
             improvement, i.e. an absolute change of less than min_delta, will count as no
             improvement.
         :param baseline: Baseline value for the monitored quantity.
-<<<<<<< HEAD
-            Training will stop if the model doesn't show improvement over the baseline.
-=======
             Training will stop if the model doesn't show improvement over the
             baseline.
-        :param verbose: Wheter to log score improvement events
->>>>>>> 0eeb4b70
+        :param verbose: Wheter to log score improvement events.
         """
         self._logger = logging.getLogger('finetuner.' + self.__class__.__name__)
         self._logger.setLevel(logging.INFO if verbose else logging.WARNING)
@@ -64,13 +59,9 @@
         self._epoch_counter = 0
 
         if mode not in ['auto', 'min', 'max']:
-<<<<<<< HEAD
-            self._logger.logger.warning(
+            self._logger.warning(
                 f'Unknown early stopping mode {mode}, falling back to auto mode.'
             )
-=======
-            self._logger.warning('mode %s is unknown, ' 'fallback to auto mode.', mode)
->>>>>>> 0eeb4b70
             mode = 'auto'
         self._mode = mode
 
@@ -120,7 +111,6 @@
         elif self._monitor == 'val_loss':
             current = np.mean(self._val_losses)
         else:
-<<<<<<< HEAD
             try:
                 current = tuner.state.eval_metrics[self._monitor]
             except KeyError:
@@ -129,24 +119,15 @@
                 )
 
         if current is None:
-            self._logger.logger.warning(
+            self._logger.warning(
                 f'Could not retrieve monitor metric {self._monitor}'
             )
             return
 
         if self._monitor_op(current - self._min_delta, self._best):
-            self._logger.logger.info(f'Model improved from {self._best} to {current}')
+            self._logger.info(f'Model improved from {self._best} to {current}')
             self._best = current
-=======
-            self._logger.warning(f'Metric {self._monitor} not available, skipping.')
-            return
-
-        if self._monitor_op(current_value - self._min_delta, self._best):
-            self._logger.info(f'Model improved from {self._best} to {current_value}')
-            self._best = current_value
->>>>>>> 0eeb4b70
             self._epoch_counter = 0
-
         else:
             self._epoch_counter += 1
             if self._epoch_counter == self._patience:
