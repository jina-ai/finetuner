from torch.utils.data import Dataset as PytorchDataset

from ..dataset import ClassDataset, InstanceDataset, SessionDataset


class PytorchClassDataset(ClassDataset, PytorchDataset):
    pass


class PytorchSessionDataset(SessionDataset, PytorchDataset):
<<<<<<< HEAD
    pass
=======
    def __getitem__(self, ind: int) -> Tuple['DocumentContentType', Tuple[int, int]]:
        content, label = super().__getitem__(ind)
        content = _make_blob_writable(content)
        return (content, label)


class PytorchInstanceDataset(InstanceDataset, PytorchDataset):
    def __getitem__(self, ind: int) -> Tuple['DocumentContentType', int]:
        content, label = super().__getitem__(ind)
        content = _make_blob_writable(content)
        return (content, label)
>>>>>>> 68f2ea2c
<|MERGE_RESOLUTION|>--- conflicted
+++ resolved
@@ -8,18 +8,4 @@
 
 
 class PytorchSessionDataset(SessionDataset, PytorchDataset):
-<<<<<<< HEAD
-    pass
-=======
-    def __getitem__(self, ind: int) -> Tuple['DocumentContentType', Tuple[int, int]]:
-        content, label = super().__getitem__(ind)
-        content = _make_blob_writable(content)
-        return (content, label)
-
-
-class PytorchInstanceDataset(InstanceDataset, PytorchDataset):
-    def __getitem__(self, ind: int) -> Tuple['DocumentContentType', int]:
-        content, label = super().__getitem__(ind)
-        content = _make_blob_writable(content)
-        return (content, label)
->>>>>>> 68f2ea2c
+    pass