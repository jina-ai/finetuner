--- conflicted
+++ resolved
@@ -207,22 +207,6 @@
             stats.print_last()
         return stats
 
-<<<<<<< HEAD
-=======
-    def get_embeddings(self, docs: DocumentArrayLike):
-        """Calculates and adds the embeddings for the given Documents.
-
-        :param docs: The documents to get embeddings from.
-        """
-        blobs = docs.blobs
-
-        tensor = torch.tensor(blobs, device=self.device)
-        with torch.inference_mode():
-            embeddings = self.embed_model(tensor)
-            for doc, embed in zip(docs, embeddings):
-                doc.embedding = embed.cpu().numpy()
-
->>>>>>> 635cd4c2
     def save(self, *args, **kwargs):
         """Save the embedding model.
 
