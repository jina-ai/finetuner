import abc
<<<<<<< HEAD
=======
import itertools
>>>>>>> 77df7676
from typing import Any, Callable, Dict, Generic, List, Optional, Tuple, TypeVar, Union

import numpy as np

from ... import __default_tag_key__
from ...helper import DocumentSequence
<<<<<<< HEAD
=======


AnyLabel = TypeVar('AnyLabel')


class BaseDataset(abc.ABC, Generic[AnyLabel]):
    _labels: List[AnyLabel]

    @abc.abstractmethod
    def __getitem__(self, ind: int) -> Tuple[Union[np.ndarray, str], AnyLabel]:
        """
        Get the (preprocessed) content and label for the item at ``ind`` index in the
        dataset.
        """

    @property
    def labels(self) -> List[AnyLabel]:
        """ Get the list of labels for all items in the dataset."""
        return self._labels

    def __len__(self) -> int:
        return len(self._labels)


class ClassDataset(BaseDataset[int]):
    """ Dataset for enapsulating data where each item has a class label."""

    def __init__(
        self,
        docs: DocumentSequence,
        preprocess_fn: Optional[Callable[[Union[str, np.ndarray]], Any]] = None,
    ):
        """Create the :class:`ClassDataset` instance.

        :param docs: The documents for the dataset. Each document is expected to have
            - a content (only blob or text are accepted currently)
            - a class label, saved under ``tags['finetuner']['label']``. This class
              label should be an integer or a string
        :param preprocess_fn: A pre-processing function. It should take as input the
            content of an item in the dataset (currently only text of blob are
            accepted).
        """
        self._docs = docs
        self._preprocess_fn = preprocess_fn

        self._tag_labels_dict: Dict[Union[str, int], int] = {}
        self._labels: List[int] = []
        max_label = 0

        for doc in self._docs:
            try:
                tag = doc.tags[__default_tag_key__]['label']
            except KeyError as e:
                raise KeyError(
                    'The tag ["finetuner"]["label"] was not found in a document.'
                    ' When using ClassDataset all documents need this tag'
                ) from e
            label = self._tag_labels_dict.get(tag)

            if label is None:
                label = max_label
                self._tag_labels_dict[tag] = label
                max_label += 1

            self._labels.append(label)

    def __getitem__(self, ind: int) -> Tuple[Union[np.ndarray, str], int]:
        """
        Get the (preprocessed) content and label for the item at ``ind`` index in the
        dataset.
        """
        content = self._docs[ind].content
        label = self._labels[ind]

        if self._preprocess_fn:
            content = self._preprocess_fn(content)

        return (content, label)

    @property
    def labels(self) -> List[int]:
        """ Get the list of integer labels for all items in the dataset."""
        return self._labels


class SessionDataset(BaseDataset[Tuple[int, int]]):
    """Dataset for enapsulating data that comes in batches of "sessions".

    A session here is supposed to mean an anchor document, together with a set of
    matches, which may be either positive or negative inputs.
    """

    def __init__(
        self,
        docs: DocumentSequence,
        preprocess_fn: Optional[Callable[[Union[str, np.ndarray]], Any]] = None,
    ):
        """Create the :class:`SessionDataset` instance.

        :param docs: The documents for the dataset. Each document is expected to have
            - a content (only blob or text are accepted currently)
            - matches, which should also have content, as well a label, stored under
                ``tags['finetuner']['label']``, which be either 1 or -1, denoting
                whether the match is a positive or negative input in relation to the
                anchor document
        :param preprocess_fn: A pre-processing function. It should take as input the
            content of an item in the dataset (currently only text of blob are
            accepted).
        """
        self._docs = docs
        self._preprocess_fn = preprocess_fn

        self._locations: List[Tuple[int, int]] = []
        self._labels: List[Tuple[int, int]] = []

        num_docs = 0
        for i, doc in enumerate(self._docs):
            self._locations.append((i, -1))
            self._labels.append((i, 0))  # 0 is label for the anchor

            num_docs += 1

            for match_ind, match in enumerate(doc.matches):
                self._locations.append((i, match_ind))
                try:
                    tag = match.tags[__default_tag_key__]['label']
                except KeyError:
                    raise KeyError(
                        'The tag ["finetuner"]["label"] was not found in a document.'
                        ' When using ClassDataset all documents need this tag'
                    )

                self._labels.append((i, tag))
                num_docs += 1

    def __getitem__(self, ind: int) -> Tuple[Union[str, np.ndarray], Tuple[int, int]]:
        """
        Get the (preprocessed) content and label for the item at ``ind`` index in the
        dataset.
        """
        doc_ind, match_ind = self._locations[ind]

        if match_ind != -1:
            content = self._docs[doc_ind].matches[match_ind].content
        else:
            content = self._docs[doc_ind].content

        label = self._labels[ind]

        if self._preprocess_fn is not None:
            content = self._preprocess_fn(content)

        return (content, label)

    @property
    def labels(self) -> List[Tuple[int, int]]:
        """Get the list of labels for all items in the dataset.

        A label consists of two integers, the session ID (index of root document in
        original document array), and the type, which is 0 if the document is the
        anchor (root) document, 1 if it is a positive input (match), and -1 if it is
        a negative input (match)
        """
        return self._labels
>>>>>>> 77df7676

AnyLabel = TypeVar('AnyLabel')


class BaseDataset(abc.ABC, Generic[AnyLabel]):
    _labels: List[AnyLabel]

    @abc.abstractmethod
    def __getitem__(self, ind: int) -> Tuple[Union[np.ndarray, str], AnyLabel]:
        """
        Get the (preprocessed) content and label for the item at ``ind`` index in the
        dataset.
        """

    @property
    @abc.abstractmethod
    def labels(self) -> List[AnyLabel]:
        """ Get the list of labels for all items in the dataset."""
        return self._labels

    @abc.abstractmethod
    def __len__(self) -> int:
        return len(self._labels)


class ClassDataset(BaseDataset[int]):
    """ Dataset for enapsulating data where each item has a class label."""

    def __init__(
        self,
        docs: DocumentSequence,
        preprocess_fn: Optional[Callable[[Union[str, np.ndarray]], Any]] = None,
    ):
        """Create the :class:`ClassDataset` instance.

        :param docs: The documents for the dataset. Each document is expected to have
            - a content (only blob or text are accepted currently)
            - a class label, saved under ``tags['finetuner']['label']``. This class
              label should be an integer or a string
        :param preprocess_fn: A pre-processing function. It should take as input the
            content of an item in the dataset (currently only text of blob are
            accepted).
        """
        self._docs = docs
        self._preprocess_fn = preprocess_fn

        self._tag_labels_dict: Dict[Union[str, int], int] = {}
        self._labels: List[int] = []
        max_label = 0

        for doc in self._docs:
            try:
                tag = doc.tags[__default_tag_key__]['label']
            except KeyError as e:
                raise KeyError(
                    'The tag ["finetuner"]["label"] was not found in a document.'
                    ' When using ClassDataset all documents need this tag'
                ) from e
            label = self._tag_labels_dict.get(tag)

            if label is None:
                label = max_label
                self._tag_labels_dict[tag] = label
                max_label += 1

            self._labels.append(label)

    def __getitem__(self, ind: int) -> Tuple[Union[np.ndarray, str], int]:
        """
        Get the (preprocessed) content and label for the item at ``ind`` index in the
        dataset.
        """
        content = self._docs[ind].content
        label = self._labels[ind]

        if self._preprocess_fn:
            content = self._preprocess_fn(content)

        return (content, label)

    @property
    def labels(self) -> List[int]:
        """ Get the list of integer labels for all items in the dataset."""
        return self._labels

    def __len__(self) -> int:
        return len(self._labels)


class SessionDataset(BaseDataset[Tuple[int, int]]):
    """Dataset for enapsulating data that comes in batches of "sessions".

    A session here is supposed to mean an anchor document, together with a set of
    matches, which may be either positive or negative inputs.
    """

    def __init__(
        self,
        docs: DocumentSequence,
        preprocess_fn: Optional[Callable[[Union[str, np.ndarray]], Any]] = None,
    ):
        """Create the :class:`SessionDataset` instance.

        :param docs: The documents for the dataset. Each document is expected to have
            - a content (only blob or text are accepted currently)
            - matches, which should also have content, as well a label, stored under
                ``tags['finetuner']['label']``, which be either 1 or -1, denoting
                whether the match is a positive or negative input in relation to the
                anchor document
        :param preprocess_fn: A pre-processing function. It should take as input the
            content of an item in the dataset (currently only text of blob are
            accepted).
        """
        self._docs = docs
        self._preprocess_fn = preprocess_fn

        self._locations: List[Tuple[int, int]] = []
        self._labels: List[Tuple[int, int]] = []

        num_docs = 0
        for i, doc in enumerate(self._docs):
            self._locations.append((i, -1))
            self._labels.append((i, 0))  # 0 is label for the anchor

            num_docs += 1

            for match_ind, match in enumerate(doc.matches):
                self._locations.append((i, match_ind))
                try:
                    tag = match.tags[__default_tag_key__]['label']
                except KeyError:
                    raise KeyError(
                        'The tag ["finetuner"]["label"] was not found in a document.'
                        ' When using ClassDataset all documents need this tag'
                    )

                self._labels.append((i, tag))
                num_docs += 1

    def __getitem__(self, ind: int) -> Tuple[Union[str, np.ndarray], Tuple[int, int]]:
        """
        Get the (preprocessed) content and label for the item at ``ind`` index in the
        dataset.
        """
        doc_ind, match_ind = self._locations[ind]

        if match_ind != -1:
            content = self._docs[doc_ind].matches[match_ind].content
        else:
            content = self._docs[doc_ind].content

        label = self._labels[ind]

        if self._preprocess_fn is not None:
            content = self._preprocess_fn(content)

        return (content, label)

    @property
    def labels(self) -> List[Tuple[int, int]]:
        """Get the list of labels for all items in the dataset.

        A label consists of two integers, the session ID (index of root document in
        original document array), and the type, which is 0 if the document is the
        anchor (root) document, 1 if it is a positive input (match), and -1 if it is
        a negative input (match)
        """
        return self._labels

    def __len__(self) -> int:
        return len(self._labels)<|MERGE_RESOLUTION|>--- conflicted
+++ resolved
@@ -1,16 +1,10 @@
 import abc
-<<<<<<< HEAD
-=======
-import itertools
->>>>>>> 77df7676
 from typing import Any, Callable, Dict, Generic, List, Optional, Tuple, TypeVar, Union
 
 import numpy as np
 
 from ... import __default_tag_key__
 from ...helper import DocumentSequence
-<<<<<<< HEAD
-=======
 
 
 AnyLabel = TypeVar('AnyLabel')
@@ -174,176 +168,4 @@
         anchor (root) document, 1 if it is a positive input (match), and -1 if it is
         a negative input (match)
         """
-        return self._labels
->>>>>>> 77df7676
-
-AnyLabel = TypeVar('AnyLabel')
-
-
-class BaseDataset(abc.ABC, Generic[AnyLabel]):
-    _labels: List[AnyLabel]
-
-    @abc.abstractmethod
-    def __getitem__(self, ind: int) -> Tuple[Union[np.ndarray, str], AnyLabel]:
-        """
-        Get the (preprocessed) content and label for the item at ``ind`` index in the
-        dataset.
-        """
-
-    @property
-    @abc.abstractmethod
-    def labels(self) -> List[AnyLabel]:
-        """ Get the list of labels for all items in the dataset."""
-        return self._labels
-
-    @abc.abstractmethod
-    def __len__(self) -> int:
-        return len(self._labels)
-
-
-class ClassDataset(BaseDataset[int]):
-    """ Dataset for enapsulating data where each item has a class label."""
-
-    def __init__(
-        self,
-        docs: DocumentSequence,
-        preprocess_fn: Optional[Callable[[Union[str, np.ndarray]], Any]] = None,
-    ):
-        """Create the :class:`ClassDataset` instance.
-
-        :param docs: The documents for the dataset. Each document is expected to have
-            - a content (only blob or text are accepted currently)
-            - a class label, saved under ``tags['finetuner']['label']``. This class
-              label should be an integer or a string
-        :param preprocess_fn: A pre-processing function. It should take as input the
-            content of an item in the dataset (currently only text of blob are
-            accepted).
-        """
-        self._docs = docs
-        self._preprocess_fn = preprocess_fn
-
-        self._tag_labels_dict: Dict[Union[str, int], int] = {}
-        self._labels: List[int] = []
-        max_label = 0
-
-        for doc in self._docs:
-            try:
-                tag = doc.tags[__default_tag_key__]['label']
-            except KeyError as e:
-                raise KeyError(
-                    'The tag ["finetuner"]["label"] was not found in a document.'
-                    ' When using ClassDataset all documents need this tag'
-                ) from e
-            label = self._tag_labels_dict.get(tag)
-
-            if label is None:
-                label = max_label
-                self._tag_labels_dict[tag] = label
-                max_label += 1
-
-            self._labels.append(label)
-
-    def __getitem__(self, ind: int) -> Tuple[Union[np.ndarray, str], int]:
-        """
-        Get the (preprocessed) content and label for the item at ``ind`` index in the
-        dataset.
-        """
-        content = self._docs[ind].content
-        label = self._labels[ind]
-
-        if self._preprocess_fn:
-            content = self._preprocess_fn(content)
-
-        return (content, label)
-
-    @property
-    def labels(self) -> List[int]:
-        """ Get the list of integer labels for all items in the dataset."""
-        return self._labels
-
-    def __len__(self) -> int:
-        return len(self._labels)
-
-
-class SessionDataset(BaseDataset[Tuple[int, int]]):
-    """Dataset for enapsulating data that comes in batches of "sessions".
-
-    A session here is supposed to mean an anchor document, together with a set of
-    matches, which may be either positive or negative inputs.
-    """
-
-    def __init__(
-        self,
-        docs: DocumentSequence,
-        preprocess_fn: Optional[Callable[[Union[str, np.ndarray]], Any]] = None,
-    ):
-        """Create the :class:`SessionDataset` instance.
-
-        :param docs: The documents for the dataset. Each document is expected to have
-            - a content (only blob or text are accepted currently)
-            - matches, which should also have content, as well a label, stored under
-                ``tags['finetuner']['label']``, which be either 1 or -1, denoting
-                whether the match is a positive or negative input in relation to the
-                anchor document
-        :param preprocess_fn: A pre-processing function. It should take as input the
-            content of an item in the dataset (currently only text of blob are
-            accepted).
-        """
-        self._docs = docs
-        self._preprocess_fn = preprocess_fn
-
-        self._locations: List[Tuple[int, int]] = []
-        self._labels: List[Tuple[int, int]] = []
-
-        num_docs = 0
-        for i, doc in enumerate(self._docs):
-            self._locations.append((i, -1))
-            self._labels.append((i, 0))  # 0 is label for the anchor
-
-            num_docs += 1
-
-            for match_ind, match in enumerate(doc.matches):
-                self._locations.append((i, match_ind))
-                try:
-                    tag = match.tags[__default_tag_key__]['label']
-                except KeyError:
-                    raise KeyError(
-                        'The tag ["finetuner"]["label"] was not found in a document.'
-                        ' When using ClassDataset all documents need this tag'
-                    )
-
-                self._labels.append((i, tag))
-                num_docs += 1
-
-    def __getitem__(self, ind: int) -> Tuple[Union[str, np.ndarray], Tuple[int, int]]:
-        """
-        Get the (preprocessed) content and label for the item at ``ind`` index in the
-        dataset.
-        """
-        doc_ind, match_ind = self._locations[ind]
-
-        if match_ind != -1:
-            content = self._docs[doc_ind].matches[match_ind].content
-        else:
-            content = self._docs[doc_ind].content
-
-        label = self._labels[ind]
-
-        if self._preprocess_fn is not None:
-            content = self._preprocess_fn(content)
-
-        return (content, label)
-
-    @property
-    def labels(self) -> List[Tuple[int, int]]:
-        """Get the list of labels for all items in the dataset.
-
-        A label consists of two integers, the session ID (index of root document in
-        original document array), and the type, which is 0 if the document is the
-        anchor (root) document, 1 if it is a positive input (match), and -1 if it is
-        a negative input (match)
-        """
-        return self._labels
-
-    def __len__(self) -> int:
-        return len(self._labels)+        return self._labels