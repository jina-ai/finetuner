import abc
import warnings
<<<<<<< HEAD
from typing import Dict, List, Optional, Tuple, Union

from ..helper import AnyDataLoader, AnyDNN, AnyOptimizer, DocumentArrayLike
=======
from typing import (
    Generator,
    Optional,
    Union,
    Tuple,
    List,
    Dict,
)

from ..helper import AnyDNN, AnyTensor, AnyDataLoader, AnyOptimizer, DocumentArrayLike
>>>>>>> 77df7676
from .summary import Summary


class BaseLoss:
    arity: int


class BaseTuner(abc.ABC):
    def __init__(
        self,
        embed_model: Optional[AnyDNN] = None,
        loss: Union[AnyDNN, str] = 'CosineSiameseLoss',
        **kwargs,
    ):
        """Create the tuner instance.

        :param embed_model: Model that produces embeddings from inputs
        :param loss: Either the loss object instance, or the name of the loss function.
            Currently available losses are ``CosineSiameseLoss``,
            ``EuclideanSiameseLoss``, ``EuclideanTripletLoss`` and ``CosineTripletLoss``
        """
        self._embed_model = embed_model
        self._loss = self._get_loss(loss)

    def _get_optimizer_kwargs(self, optimizer: str, custom_kwargs: Optional[Dict]):
        """Merges user-provided optimizer kwargs with default ones."""

        DEFAULT_OPTIMIZER_KWARGS = {
            'adam': {'beta_1': 0.9, 'beta_2': 0.999, 'epsilon': 1e-08},
            'rmsprop': {
                'rho': 0.99,
                'momentum': 0.0,
                'epsilon': 1e-08,
                'centered': False,
            },
            'sgd': {'momentum': 0.0, 'nesterov': False},
        }

        try:
            opt_kwargs = DEFAULT_OPTIMIZER_KWARGS[optimizer]
        except KeyError:
            raise ValueError(
                f'Optimizer "{optimizer}" not supported, the supported'
                ' optimizers are "adam", "rmsprop" and "sgd"'
            )

        # Raise warning for non-existing keys passed
        custom_kwargs = custom_kwargs or {}
        extra_args = set(custom_kwargs.keys()) - set(opt_kwargs.keys())
        if extra_args:
            warnings.warn(
                f'The following arguments are not valid for the optimizer {optimizer}:'
                f' {extra_args}'
            )

        # Update only existing keys
        opt_kwargs.update((k, v) for k, v in custom_kwargs.items() if k in opt_kwargs)

        return opt_kwargs

    @property
    def embed_model(self) -> AnyDNN:
        """Get the base model of this object."""
        return self._embed_model

    @property
    def arity(self) -> int:
        """Get the arity of this object.

        For example,
            - ``arity = 2`` corresponds to the siamese network;
            - ``arity = 3`` corresponds to the triplet network.
        """
        return self._loss.arity

    @abc.abstractmethod
    def _get_optimizer(
        self, optimizer: str, optimizer_kwargs: Optional[dict], learning_rate: float
    ) -> AnyOptimizer:
        """Get the optimizer for training."""

    @abc.abstractmethod
    def fit(
        self,
        train_data: DocumentArrayLike,
        eval_data: Optional[DocumentArrayLike] = None,
        epochs: int = 10,
        batch_size: int = 256,
        *args,
        **kwargs,
    ) -> Summary:
        """Fit the :py:attr:`.embed_model` on labeled data.

        Note that fitting changes the weights in :py:attr:`.embed_model` in-place. This allows one to consecutively
        call :py:func:`.fit` multiple times with different configs or data to get better models.
        """
        ...

    @abc.abstractmethod
    def save(self, *args, **kwargs):
        """Save the weights of the :py:attr:`.embed_model`."""
        ...

    @abc.abstractmethod
    def _get_loss(self, loss: Union[str, BaseLoss]) -> BaseLoss:
        """Get the loss layer."""
        ...

    @abc.abstractmethod
    def _get_data_loader(
        self, inputs: DocumentArrayLike, batch_size: int, shuffle: bool
    ) -> AnyDataLoader:
        """Get framework specific data loader from the input data."""
        ...

    @abc.abstractmethod
    def _train(
        self, data: AnyDataLoader, optimizer, description: str
    ) -> Tuple[List, List]:
        """Train the model on given labeled data"""
        ...

    @abc.abstractmethod
    def _eval(
        self, data: AnyDataLoader, description: str = 'Evaluating'
    ) -> Tuple[List, List]:
        """Evaluate the model on given labeled data"""
        ...


class BaseDataset:
    def __init__(
        self,
        inputs: DocumentArrayLike,
    ):
        super().__init__()
        self._inputs = inputs() if callable(inputs) else inputs


class BaseMiner(abc.ABC):
    @abc.abstractmethod
    def mine(
        self, embeddings: List[AnyTensor], labels: List[int]
    ) -> List[Tuple[int, ...]]:
        """Generate tuples/triplets from input embeddings and labels.

        :param embeddings: embeddings from model, should be a list of Tensor objects.
        :param labels: labels of each embeddings, embeddings with same label indicates same class.
        :return: tuple/triplet of label indices.
        """
        ...<|MERGE_RESOLUTION|>--- conflicted
+++ resolved
@@ -1,12 +1,6 @@
 import abc
 import warnings
-<<<<<<< HEAD
-from typing import Dict, List, Optional, Tuple, Union
-
-from ..helper import AnyDataLoader, AnyDNN, AnyOptimizer, DocumentArrayLike
-=======
 from typing import (
-    Generator,
     Optional,
     Union,
     Tuple,
@@ -15,7 +9,6 @@
 )
 
 from ..helper import AnyDNN, AnyTensor, AnyDataLoader, AnyOptimizer, DocumentArrayLike
->>>>>>> 77df7676
 from .summary import Summary
 
 
