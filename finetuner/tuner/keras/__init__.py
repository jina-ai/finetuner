from typing import Dict, Optional, Union

import numpy as np
import tensorflow as tf
from jina.logging.profile import ProgressBar
from tensorflow import keras
from tensorflow.keras.optimizers import Optimizer

from . import losses, datasets
from ..base import BaseTuner, BaseLoss
from ..dataset.helper import get_dataset
from ..logger import LogGenerator
from ..stats import TunerStats
from ...helper import DocumentArrayLike


class KerasTuner(BaseTuner):
    def _get_loss(self, loss: Union[BaseLoss, str]):
        """Get the loss layer."""

        if isinstance(loss, str):
            return getattr(losses, loss)()
        elif isinstance(loss, BaseLoss):
            return loss

    def _get_data_loader(self, inputs, batch_size: int, shuffle: bool):
        """Get tensorflow ``Dataset```` from the input data. """

        ds = get_dataset(datasets, self.arity)
        input_shape = self.embed_model.input_shape[1:]

        tf_data = tf.data.Dataset.from_generator(
            lambda: ds(inputs, self._catalog),
            output_signature=(
                tuple(
                    tf.TensorSpec(shape=input_shape, dtype=tf.float32)
                    for _ in range(self.arity)
                ),
                tf.TensorSpec(shape=(), dtype=tf.float32),
            ),
        )

        if shuffle:
            tf_data = tf_data.shuffle(buffer_size=4096)

        return tf_data.batch(batch_size)

    def _get_optimizer(
        self, optimizer: str, optimizer_kwargs: Optional[dict], learning_rate: float
    ) -> Optimizer:
        """Get the optimizer for training."""

        optimizer_kwargs = self._get_optimizer_kwargs(optimizer, optimizer_kwargs)

        if optimizer == 'adam':
            return keras.optimizers.Adam(
                learning_rate=learning_rate, **optimizer_kwargs
            )
        elif optimizer == 'rmsprop':
            return keras.optimizers.RMSprop(
                learning_rate=learning_rate, **optimizer_kwargs
            )
        elif optimizer == 'sgd':
            return keras.optimizers.SGD(learning_rate=learning_rate, **optimizer_kwargs)

    def _train(self, data, optimizer, description: str):
        """Train the model on given labeled data"""

        losses = []

        log_generator = LogGenerator('T', losses)

        with ProgressBar(
            description,
            message_on_done=log_generator,
            final_line_feed=False,
            total_length=self._train_data_len,
        ) as p:
            self._train_data_len = 0
            for inputs, label in data:
                with tf.GradientTape() as tape:
                    embeddings = [self._embed_model(inpt) for inpt in inputs]
                    loss = self._loss([*embeddings, label])

                grads = tape.gradient(loss, self._embed_model.trainable_weights)
                optimizer.apply_gradients(
                    zip(grads, self._embed_model.trainable_weights)
                )

                losses.append(loss.numpy())

                p.update(message=log_generator())
                self._train_data_len += 1

        return losses

    def _eval(self, data, description: str = 'Evaluating', train_log: str = ''):
        """Evaluate the model on given labeled data"""

        losses = []

        log_generator = LogGenerator('E', losses, train_log)

        with ProgressBar(
            description, message_on_done=log_generator, total_length=self._eval_data_len
        ) as p:
            self._eval_data_len = 0
            for inputs, label in data:
                embeddings = [self._embed_model(inpt) for inpt in inputs]
                loss = self._loss([*embeddings, label])

                losses.append(loss.numpy())

                p.update(message=log_generator())
                self._eval_data_len += 1

        return losses

    def fit(
        self,
        train_data: DocumentArrayLike,
        eval_data: Optional[DocumentArrayLike] = None,
        epochs: int = 10,
        batch_size: int = 256,
        learning_rate: float = 1e-3,
        optimizer: str = 'adam',
        optimizer_kwargs: Optional[Dict] = None,
        device: str = 'cpu',
        **kwargs,
<<<<<<< HEAD
    ):
        """Finetune the model on the training data.

        :param train_data: Data on which to train the model
        :param eval_data: Data on which to evaluate the model at the end of each epoch
        :param epoch: Number of epochs to train the model
        :param batch_size: The batch size to use for training and evaluation
        :param learning_rate: Learning rate to use in training
        :param optimizer: Which optimizer to use in training. Supported
            values/optimizers are:
            - ``"adam"`` for the Adam optimizer
            - ``"rmsprop"`` for the RMSProp optimizer
            - ``"sgd"`` for the SGD optimizer with momentum
        :param optimizer_kwargs: Keyword arguments to pass to the optimizer. The
            supported arguments, togethere with their defailt values, are:
            - ``"adam"``:  ``{'beta_1': 0.9, 'beta_2': 0.999, 'epsilon': 1e-08}``
            - ``"rmsprop"``::

                {
                    'rho': 0.99,
                    'momentum': 0.0,
                    'epsilon': 1e-08,
                    'centered': False,
                }

            - ``"sgd"``: ``{'momentum': 0.0, 'nesterov': False}``
        :param device: The device to which to move the model. Supported options are
            ``"cpu"`` and ``"cuda"`` (for GPU)
        """
=======
    ) -> TunerStats:

>>>>>>> 0be69a45
        _train_data = self._get_data_loader(
            inputs=train_data, batch_size=batch_size, shuffle=False
        )

        if eval_data:
            _eval_data = self._get_data_loader(
                inputs=eval_data, batch_size=batch_size, shuffle=False
            )

        if device == 'cuda':
            device = '/GPU:0'
        elif device == 'cpu':
            device = '/CPU:0'
        else:
            raise ValueError(f'Device {device} not recognized')
        self.device = tf.device(device)

        _optimizer = self._get_optimizer(optimizer, optimizer_kwargs, learning_rate)

        stats = TunerStats()

        with self.device:
            for epoch in range(epochs):
                lt = self._train(
                    _train_data,
                    _optimizer,
                    description=f'Epoch {epoch + 1}/{epochs}',
                )
                stats.add_train_loss(lt)

                if eval_data:
                    le = self._eval(_eval_data, train_log=LogGenerator("T", lt)())
                    stats.add_eval_loss(le)
                    stats.add_eval_metric(self.get_metrics(eval_data))

                stats.print_last()
        return stats

    def get_embeddings(self, data: DocumentArrayLike):
        blobs = data.blobs
        with self.device:
            embeddings = self.embed_model(blobs)
        for doc, embed in zip(data, embeddings):
            doc.embedding = np.array(embed)

    def save(self, *args, **kwargs):
        """Save the embedding model.

        You need to pass the path where to save the model in either ``args`` or
        ``kwargs`` (for ``filepath`` key).

        :param args: Arguments to pass to ``save`` method of the embedding model
        :param kwargs: Keyword arguments to pass to ``save`` method of the embedding
            model
        """

        self.embed_model.save(*args, **kwargs)<|MERGE_RESOLUTION|>--- conflicted
+++ resolved
@@ -127,8 +127,7 @@
         optimizer_kwargs: Optional[Dict] = None,
         device: str = 'cpu',
         **kwargs,
-<<<<<<< HEAD
-    ):
+    ) -> TunerStats:
         """Finetune the model on the training data.
 
         :param train_data: Data on which to train the model
@@ -157,10 +156,7 @@
         :param device: The device to which to move the model. Supported options are
             ``"cpu"`` and ``"cuda"`` (for GPU)
         """
-=======
-    ) -> TunerStats:
-
->>>>>>> 0be69a45
+
         _train_data = self._get_data_loader(
             inputs=train_data, batch_size=batch_size, shuffle=False
         )
