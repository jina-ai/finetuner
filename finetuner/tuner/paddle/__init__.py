--- conflicted
+++ resolved
@@ -7,10 +7,7 @@
 
 from . import losses, datasets
 from ..base import BaseTuner, BaseLoss
-<<<<<<< HEAD
-=======
 from ...helper import DocumentArrayLike, AnyDataLoader
->>>>>>> 635cd4c2
 from ..dataset.helper import get_dataset
 from ..logger import LogGenerator
 from ..stats import TunerStats
@@ -197,19 +194,6 @@
             stats.print_last()
         return stats
 
-<<<<<<< HEAD
-=======
-    def get_embeddings(self, docs: DocumentArrayLike):
-        """Calculates and adds the embeddings for the given Documents.
-
-        :param docs: The documents to get embeddings from.
-        """
-        blobs = docs.blobs
-        embeddings = self.embed_model(paddle.Tensor(blobs))
-        for doc, embed in zip(docs, embeddings):
-            doc.embedding = np.array(embed)
-
->>>>>>> 635cd4c2
     def save(self, *args, **kwargs):
         """Save the embedding model.
 
