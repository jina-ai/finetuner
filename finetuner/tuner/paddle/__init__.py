--- conflicted
+++ resolved
@@ -78,13 +78,8 @@
 
         losses = []
 
-<<<<<<< HEAD
         log_generator = LogGenerator('T', losses)
-
-=======
-        log_generator = LogGenerator('T', losses, metrics)
         train_data_len = 0
->>>>>>> 5a25a729
         with ProgressBar(
             description,
             message_on_done=log_generator,
@@ -105,12 +100,8 @@
                 losses.append(loss.item())
 
                 p.update(message=log_generator())
-<<<<<<< HEAD
+                train_data_len += 1
         return losses
-=======
-                train_data_len += 1
-        return losses, metrics
->>>>>>> 5a25a729
 
     def fit(
         self,
