--- conflicted
+++ resolved
@@ -35,13 +35,8 @@
         self._input_dtype = input_dtype
         self._trimmed_output_dim = None
 
-<<<<<<< HEAD
     @cached_property
-    def embedding_layers(self) -> EmbeddingLayerInfo:
-=======
-    @property
     def embedding_layers(self) -> EmbeddingLayerInfoType:
->>>>>>> 04c22f74
         """Get all dense layers that can be used as embedding layer from the :py:attr:`.model`.
 
         :return: layers info as :class:`list` of :class:`dict`.
