--- conflicted
+++ resolved
@@ -7,13 +7,8 @@
 
 
 class KerasTailor(BaseTailor):
-<<<<<<< HEAD
     @cached_property
-    def embedding_layers(self) -> EmbeddingLayerInfo:
-=======
-    @property
     def embedding_layers(self) -> EmbeddingLayerInfoType:
->>>>>>> 04c22f74
         """Get all dense layers that can be used as embedding layer from the :py:attr:`.model`.
 
         :return: layers info as :class:`list` of :class:`dict`.
