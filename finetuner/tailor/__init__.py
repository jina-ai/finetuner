--- conflicted
+++ resolved
@@ -3,13 +3,8 @@
 from ..helper import get_framework
 
 if TYPE_CHECKING:
-<<<<<<< HEAD
     from .base import BaseTailor
     from ..helper import AnyDNN
-=======
-    from ...helper import AnyDNN
-    from .base import BaseTailor
->>>>>>> 7d3c05a5
 
 
 def _get_tailor_class(dnn_model: 'AnyDNN') -> Type['BaseTailor']:
