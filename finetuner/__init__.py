import inspect
import os
import warnings
from typing import TYPE_CHECKING, Any, Dict, List, Optional, TextIO, Union

from _finetuner.runner.stubs import model as model_stub
from docarray import DocumentArray

from finetuner.constants import (
    DEFAULT_FINETUNER_HOST,
    DEFAULT_HUBBLE_REGISTRY,
    HOST,
    HUBBLE_REGISTRY,
)
from finetuner.data import CSVOptions
from finetuner.run import Run
from hubble import login_required

if HOST not in os.environ:
    os.environ[HOST] = DEFAULT_FINETUNER_HOST

if HUBBLE_REGISTRY not in os.environ:
    os.environ[HUBBLE_REGISTRY] = DEFAULT_HUBBLE_REGISTRY

from finetuner import callback, model
from finetuner.console import print_model_table
from finetuner.data import build_encoding_dataset
from finetuner.experiment import Experiment
from finetuner.finetuner import Finetuner
from finetuner.model import list_model_classes

if TYPE_CHECKING:
    import numpy as np
    from _finetuner.models.inference import InferenceEngine

ft = Finetuner()


<<<<<<< HEAD
def login(force: bool = False, interactive: Optional[bool] = None):
    ft.login(force=force, interactive=interactive)
=======
def login(force: bool = False) -> None:
    """
    Login to Jina AI to use cloud-based fine-tuning. Thereby, an authentication token is
    generated which can be read with the :func:`~finetuner.get_token` function.

    :param force: If set to true, an existing token will be overwritten. Otherwise,
        you will not login again, if a valid token already exists.
    """
    ft.login(force=force)
>>>>>>> c275fef4


def notebook_login(force: bool = False):
    warnings.warn(
        message='Function `notebook_login` will be deprecated from Finetuner 0.7.0,'
        'please use `login(interactive=True)` instead.',
        category=DeprecationWarning,
    )
    ft.login(force=force, interactive=True)


def list_callbacks() -> Dict[str, callback.CallbackStubType]:
    """List available callbacks."""
    return {
        name: obj for name, obj in inspect.getmembers(callback) if inspect.isclass(obj)
    }


def _build_name_stub_map() -> Dict[str, model_stub.ModelStubType]:
    rv = {}
    members = inspect.getmembers(model_stub, inspect.isclass)
    for name, stub in members:
        if name != 'MLPStub' and not name.startswith('_') and type(stub) != type:
            rv[stub.name] = stub
    return rv


def list_models() -> List[str]:
    """List available models for training."""
    return [name for name in list_model_classes()]


def list_model_options() -> Dict[str, List[Dict[str, Any]]]:
    """List available options per model."""
    return {
        name: [
            {
                'name': parameter.name,
                'type': parameter.annotation,
                'required': parameter.default == parameter.empty,
                'default': (
                    parameter.default if parameter.default != parameter.empty else None
                ),
            }
            for parameter in inspect.signature(
                _model_class.__init__
            ).parameters.values()
            if parameter.name != 'self'
        ]
        for name, _model_class in list_model_classes().items()
    }


def describe_models() -> None:
    """Describe available models in a table."""
    print_model_table(model)


@login_required
def fit(
    model: str,
    train_data: Union[str, TextIO, DocumentArray],
    eval_data: Optional[Union[str, TextIO, DocumentArray]] = None,
    run_name: Optional[str] = None,
    description: Optional[str] = None,
    experiment_name: Optional[str] = None,
    model_options: Optional[Dict[str, Any]] = None,
    loss: str = 'TripletMarginLoss',
    miner: Optional[str] = None,
    miner_options: Optional[Dict[str, Any]] = None,
    optimizer: str = 'Adam',
    optimizer_options: Optional[Dict[str, Any]] = None,
    learning_rate: Optional[float] = None,
    epochs: int = 5,
    batch_size: int = 64,
    callbacks: Optional[List[callback.CallbackStubType]] = None,
    scheduler_step: str = 'batch',
    freeze: bool = False,
    output_dim: Optional[int] = None,
    cpu: bool = True,
    device: str = 'cuda',
    num_workers: int = 4,
    to_onnx: bool = False,
    csv_options: Optional[CSVOptions] = None,
    public: bool = False,
) -> Run:
    """Start a finetuner run!

    :param model: The name of model to be fine-tuned. Run `finetuner.list_models()` or
        `finetuner.describe_models()` to see the available model names.
    :param train_data: Either a `DocumentArray` for training data, a name of the
        `DocumentArray` that is pushed on Jina AI Cloud or a path to a CSV file.
    :param eval_data: Either a `DocumentArray` for evaluation data, a name of the
        `DocumentArray` that is pushed on Jina AI Cloud or a path to a CSV file.
    :param run_name: Name of the run.
    :param description: Run description.
    :param experiment_name: Name of the experiment.
    :param model_options: Additional arguments to pass to the model construction. These
        are model specific options and are different depending on the model you choose.
        Run `finetuner.list_model_options()` to see available options for every model.
    :param loss: Name of the loss function used for fine-tuning. Default is
        `TripletMarginLoss`. Options: `CosFaceLoss`, `NTXLoss`, `AngularLoss`,
        `ArcFaceLoss`, `BaseMetricLossFunction`, `MultipleLosses`,
        `CentroidTripletLoss`, `CircleLoss`, `ContrastiveLoss`, `CrossBatchMemory`,
        `FastAPLoss`, `GenericPairLoss`, `IntraPairVarianceLoss`,
        `LargeMarginSoftmaxLoss`, `GeneralizedLiftedStructureLoss`,
        `LiftedStructureLoss`, `MarginLoss`, `EmbeddingRegularizerMixin`,
        `WeightRegularizerMixin`, `MultiSimilarityLoss`, `NPairsLoss`, `NCALoss`,
        `NormalizedSoftmaxLoss`, `ProxyAnchorLoss`, `ProxyNCALoss`,
        `SignalToNoiseRatioContrastiveLoss`, `SoftTripleLoss`, `SphereFaceLoss`,
        `SupConLoss`, `TripletMarginLoss`, `TupletMarginLoss`, `VICRegLoss`,
        `CLIPLoss`.
    :param miner: Name of the miner to create tuple indices for the loss function.
        Options: `AngularMiner`, `BaseMiner`, `BaseSubsetBatchMiner`, `BaseTupleMiner`,
        `BatchEasyHardMiner`, `BatchHardMiner`, `DistanceWeightedMiner`, `HDCMiner`,
        `EmbeddingsAlreadyPackagedAsTriplets`, `MaximumLossMiner`, `PairMarginMiner`,
        `MultiSimilarityMiner`, `TripletMarginMiner`, `UniformHistogramMiner`.
    :param miner_options: Additional parameters to pass to the miner construction. The
        set of applicable parameters is specific to the miner you choose. Details on
        the parameters can be found in the `PyTorch Metric Learning documentation
        <https://kevinmusgrave.github.io/pytorch-metric-learning/miners/>`_
    :param optimizer: Name of the optimizer used for fine-tuning. Options: `Adadelta`,
        `Adagrad`, `Adam`, `AdamW`, `SparseAdam`, `Adamax`, `ASGD`, `LBFGS`, `NAdam`,
        `RAdam`, `RMSprop`, `Rprop`, `SGD`.
    :param optimizer_options: Additional parameters to pass to the optimizer
        construction. The set of applicable parameters is specific to the optimizer you
        choose. Details on the parameters can be found in the `PyTorch documentation
        <https://pytorch.org/docs/stable/optim.html>`_
    :param learning_rate: learning rate for the optimizer.
    :param epochs: Number of epochs for fine-tuning.
    :param batch_size: Number of items to include in a batch.
    :param callbacks: List of callback stub objects.
        subpackage for available options, or run `finetuner.list_callbacks()`.
    :param scheduler_step: At which interval should the learning rate scheduler's
        step function be called. Valid options are `batch` and `epoch`.
    :param freeze: If set to `True`, will freeze all layers except the last one.
    :param output_dim: The expected output dimension as `int`.
        If set, will attach a projection head.
    :param cpu: Whether to use the CPU. If set to `False` a GPU will be used.
        Will be deprecated from 0.7.0.
    :param device: Whether to use the CPU, if set to `cuda`, a Nvidia GPU will be used.
        otherwise use `cpu` to run a cpu job.
    :param num_workers: Number of CPU workers. If `cpu: False` this is the number of
        workers used by the dataloader.
    :param to_onnx: If the model is an onnx model or not. If you call the `fit` function
        with `to_onnx=True`, please set this parameter as `True`.
    :param csv_options: A :class:`CSVOptions` object containing options used for
        reading in training and evaluation data from a CSV file, if they are
        provided as such.
    :param public: A boolean value indicates if the artifact is public. It should be
        set to `True` if you would like to share your fine-tuned model with others.

    .. note::
       Unless necessary, please stick with `device="cuda"`, `cpu` training could be
       extremely slow and inefficient.
    """

    return ft.create_run(
        model=model,
        train_data=train_data,
        eval_data=eval_data,
        run_name=run_name,
        description=description,
        experiment_name=experiment_name,
        model_options=model_options,
        loss=loss,
        miner=miner,
        miner_options=miner_options,
        optimizer=optimizer,
        optimizer_options=optimizer_options,
        learning_rate=learning_rate,
        epochs=epochs,
        batch_size=batch_size,
        callbacks=callbacks,
        scheduler_step=scheduler_step,
        freeze=freeze,
        output_dim=output_dim,
        cpu=cpu,
        device=device,
        num_workers=num_workers,
        to_onnx=to_onnx,
        csv_options=csv_options,
        public=public,
    )


# `create_run` and `fit` do the same
create_run = fit


def get_run(run_name: str, experiment_name: Optional[str] = None) -> Run:
    """Get run by its name and (optional) experiment.

    If an experiment name is not specified, we'll look for the run in the default
    experiment.

    :param run_name: Name of the run.
    :param experiment_name: Optional name of the experiment.
    :return: A `Run` object.
    """
    return ft.get_run(run_name=run_name, experiment_name=experiment_name)


def list_runs(experiment_name: Optional[str] = None) -> List[Run]:
    """List every run.

    If an experiment name is not specified, we'll list every run across all
    experiments.

    :param experiment_name: Optional name of the experiment.
    :return: A list of `Run` objects.
    """
    return ft.list_runs(experiment_name=experiment_name)


def delete_run(run_name: str, experiment_name: Optional[str] = None) -> None:
    """Delete a run.

    If an experiment name is not specified, we'll look for the run in the default
    experiment.

    :param run_name: Name of the run. View your runs with `list_runs`.
    :param experiment_name: Optional name of the experiment.
    """
    ft.delete_run(run_name=run_name, experiment_name=experiment_name)


def delete_runs(experiment_name: Optional[str] = None) -> None:
    """Delete every run.

    If an experiment name is not specified, we'll delete every run across all
    experiments.

    :param experiment_name: Optional name of the experiment.
        View your experiment names with `list_experiments()`.
    """
    ft.delete_runs(experiment_name=experiment_name)


def create_experiment(name: Optional[str] = None) -> Experiment:
    """Create an experiment.

    :param name: Optional name of the experiment. If `None`,
        the experiment is named after the current directory.
    :return: An `Experiment` object.
    """
    return ft.create_experiment(name=name)


def get_experiment(name: str) -> Experiment:
    """Get an experiment by its name.

    :param name: Name of the experiment.
    :return: An `Experiment` object.
    """
    return ft.get_experiment(name=name)


def list_experiments() -> List[Experiment]:
    """List every experiment."""
    return ft.list_experiments()


def delete_experiment(name: str) -> Experiment:
    """Delete an experiment by its name.
    :param name: Name of the experiment.
        View your experiment names with `list_experiments()`.
    :return: Deleted experiment.
    """
    return ft.delete_experiment(name=name)


def delete_experiments() -> List[Experiment]:
    """Delete every experiment.
    :return: List of deleted experiments.
    """
    return ft.delete_experiments()


def get_token() -> str:
    """Get user token of jina ecosystem.

    :return: user token as string object.
    """
    return ft.get_token()


def build_model(
    name: str,
    model_options: Optional[Dict[str, Any]] = None,
    batch_size: int = 32,
    select_model: Optional[str] = None,
    device: Optional[str] = None,
    is_onnx: bool = False,
) -> 'InferenceEngine':
    """
    Builds a pre-trained model from a given descriptor.

    :param name: Refers to a pre-trained model, see
        https://finetuner.jina.ai/walkthrough/choose-backbone/  or use the
        :meth:`finetuner.describe_models()` function for a list of all
        supported models.
    :param model_options: A dictionary of model specific options.
    :param batch_size: Incoming documents are fed to the graph in batches, both to
        speed-up inference and avoid memory errors. This argument controls the
        number of documents that will be put in each batch.
    :param select_model: Finetuner run artifacts might contain multiple models. In
        such cases you can select which model to deploy using this argument. For CLIP
        fine-tuning, you can choose either `clip-vision` or `clip-text`.
    :param device: Whether to use the CPU, if set to `cuda`, a Nvidia GPU will be used.
        otherwise use `cpu` to run a cpu job.
    :param is_onnx: The model output format, either `onnx` or `pt`.
    :return: an instance of :class:'TorchInferenceEngine' or
        :class:`ONNXINferenceEngine`.
    """
    import torch
    from _finetuner.models.inference import (
        ONNXRuntimeInferenceEngine,
        TorchInferenceEngine,
    )
    from _finetuner.runner.model import RunnerModel

    if not device:
        device = 'cuda' if torch.cuda.is_available() else 'cpu'

    stub = model_stub.get_stub(
        name, select_model=select_model, model_options=model_options or {}
    )

    model = RunnerModel(stub=stub)
    if not is_onnx:
        return TorchInferenceEngine(
            artifact=model,
            batch_size=batch_size,
            device=device,
        )
    else:
        return ONNXRuntimeInferenceEngine(
            artifact=model,
            batch_size=batch_size,
            device=device,
        )


def get_model(
    artifact: str,
    token: Optional[str] = None,
    batch_size: int = 32,
    select_model: Optional[str] = None,
    device: Optional[str] = None,
    logging_level: str = 'WARNING',
    is_onnx: bool = False,
) -> 'InferenceEngine':
    """Re-build the model based on the model inference session with ONNX.

    :param artifact: Specify a finetuner run artifact. Can be a path to a local
        directory, a path to a local zip file, or a Hubble artifact ID. Individual
        model artifacts (model sub-folders inside the run artifacts) can also be
        specified using this argument.
    :param token: A Jina authentication token required for pulling artifacts from
        Hubble. If not provided, the Hubble client will try to find one either in a
        local cache folder or in the environment.
    :param batch_size: Incoming documents are fed to the graph in batches, both to
        speed-up inference and avoid memory errors. This argument controls the
        number of documents that will be put in each batch.
    :param select_model: Finetuner run artifacts might contain multiple models. In
        such cases you can select which model to deploy using this argument. For CLIP
        fine-tuning, you can choose either `clip-vision` or `clip-text`.
    :param device: Whether to use the CPU, if set to `cuda`, a Nvidia GPU will be used.
        otherwise use `cpu` to run a cpu job.
    :param logging_level: The executor logging level. See
        https://docs.python.org/3/library/logging.html#logging-levels for available
        options.
    :param is_onnx: The model output format, either `onnx` or `pt`.
    :returns: An instance of :class:`ONNXRuntimeInferenceEngine`.

    ..Note::
      please install finetuner[full] to include all the dependencies.
    """

    import torch
    from _finetuner.models.inference import (
        ONNXRuntimeInferenceEngine,
        TorchInferenceEngine,
    )

    if not device:
        device = 'cuda' if torch.cuda.is_available() else 'cpu'

    if device == 'cuda' and is_onnx:
        warnings.warn(
            message='You are using cuda device for ONNX inference, please consider'
            'calling `pip install onnxruntime-gpu` to speed up inference.',
            category=RuntimeWarning,
        )
    if is_onnx:
        inference_engine = ONNXRuntimeInferenceEngine(
            artifact=artifact,
            token=token,
            batch_size=batch_size,
            select_model=select_model,
            device=device,
            logging_level=logging_level,
        )
    else:
        inference_engine = TorchInferenceEngine(
            artifact=artifact,
            token=token,
            batch_size=batch_size,
            select_model=select_model,
            device=device,
            logging_level=logging_level,
        )
    return inference_engine


def encode(
    model: 'InferenceEngine',
    data: Union[DocumentArray, List[str]],
    batch_size: int = 32,
) -> Union[DocumentArray, 'np.ndarray']:
    """Preprocess, collate and encode the `DocumentArray` with embeddings.

    :param model: The model to be used to encode `DocumentArray`. In this case
        an instance of `ONNXRuntimeInferenceEngine` or `TorchInferenceEngine`
        produced by :meth:`finetuner.get_model()`
    :param data: The `DocumentArray` object to be encoded.
    :param batch_size: Incoming documents are fed to the graph in batches, both to
        speed-up inference and avoid memory errors. This argument controls the
        number of documents that will be put in each batch.
    :returns: `DocumentArray` filled with embeddings.

    ..Note::
      please install "finetuner[full]" to include all the dependencies.
    """

    from _finetuner.models.inference import ONNXRuntimeInferenceEngine

    if isinstance(data, DocumentArray):
        return_da = True
    else:
        data = build_encoding_dataset(model=model, data=data)
        return_da = False

    for batch in data.batch(batch_size, show_progress=True):
        if isinstance(model, ONNXRuntimeInferenceEngine):
            inputs = model._run_data_pipeline(batch)
            inputs = model._flatten_inputs(inputs)
            model._check_input_names(inputs)
            output_shape = model._infer_output_shape(inputs)
            inputs = model._move_to_device(inputs)
            output = model.run(inputs, output_shape)
            batch.embeddings = output.cpu().numpy()
        else:
            inputs = model._run_data_pipeline(batch)
            inputs = model._flatten_inputs(inputs)
            model._check_input_names(inputs)
            inputs = model._move_to_device(inputs)
            output = model.run(inputs)
            batch.embeddings = output.detach().cpu().numpy()

    return data if return_da else data.embeddings<|MERGE_RESOLUTION|>--- conflicted
+++ resolved
@@ -36,20 +36,16 @@
 ft = Finetuner()
 
 
-<<<<<<< HEAD
 def login(force: bool = False, interactive: Optional[bool] = None):
-    ft.login(force=force, interactive=interactive)
-=======
-def login(force: bool = False) -> None:
     """
     Login to Jina AI to use cloud-based fine-tuning. Thereby, an authentication token is
     generated which can be read with the :func:`~finetuner.get_token` function.
 
     :param force: If set to true, an existing token will be overwritten. Otherwise,
         you will not login again, if a valid token already exists.
-    """
-    ft.login(force=force)
->>>>>>> c275fef4
+    :param interactive: Interactive mode should be set in Jupyter environments.
+    """
+    ft.login(force=force, interactive=interactive)
 
 
 def notebook_login(force: bool = False):
