import abc
from typing import Dict, Optional

from jina import Executor, DocumentArray, requests, DocumentArrayMemmap
from jina.helper import cached_property

from ..helper import get_framework
from ..tuner import fit, save


class FTExecutor(Executor):
    def __init__(
        self,
        dam_path: str,
        metric: str = 'cosine',
<<<<<<< HEAD
        loss: str = 'CosineSiameseLoss',
        **kwargs
=======
        head_layer: str = 'CosineLayer',
        **kwargs,
>>>>>>> b624a62a
    ):
        super().__init__(**kwargs)
        self._all_data = DocumentArrayMemmap(dam_path)
        self._metric = metric
        self._loss = loss

    @abc.abstractmethod
    def get_embed_model(self):
        ...

    @cached_property
    def _embed_model(self):
        return self.get_embed_model()

    @requests(on='/next')
    def embed(self, docs: DocumentArray, parameters: Dict, **kwargs):
        if not docs:
            return
        self._all_data.reload()
        da = self._all_data.sample(
            min(len(self._all_data), int(parameters.get('sample_size', 1000)))
        )

        f_type = get_framework(self._embed_model)

        if f_type == 'keras':
            da_input = da.blobs
            docs_input = docs.blobs
            da.embeddings = self._embed_model(da_input).numpy()
            docs.embeddings = self._embed_model(docs_input).numpy()
        elif f_type == 'torch':
            import torch

            self._embed_model.eval()
            da_input = torch.from_numpy(da.blobs)
            docs_input = torch.from_numpy(docs.blobs)
            da.embeddings = self._embed_model(da_input).detach().numpy()
            docs.embeddings = self._embed_model(docs_input).detach().numpy()
        elif f_type == 'paddle':
            import paddle

            self._embed_model.eval()
            da_input = paddle.to_tensor(da.blobs)
            docs_input = paddle.to_tensor(docs.blobs)
            da.embeddings = self._embed_model(da_input).detach().numpy()
            docs.embeddings = self._embed_model(docs_input).detach().numpy()

        docs.match(
            da,
            metric=self._metric,
            limit=int(parameters.get('topk', 10)),
            exclude_self=True,
        )
        for d in docs.traverse_flat(['r', 'm']):
            d.pop('blob', 'embedding')

    @requests(on='/fit')
    def fit(self, docs, parameters: Dict, **kwargs):
        fit(
            self._embed_model,
            docs,
            epochs=int(parameters.get('epochs', 10)),
            loss=self._loss,
        )

    @requests(on='/save')
    def save(self, parameters, **kwargs):
        model_path = parameters.get('model_path', 'trained.model')
        save(self._embed_model, model_path)
        print(f'model is saved to {model_path}')


class DataIterator(Executor):
    def __init__(
        self,
        dam_path: str,
        labeled_dam_path: Optional[str] = None,
        clear_labels_on_start: bool = False,
        **kwargs,
    ):
        super().__init__(**kwargs)
        self._all_data = DocumentArrayMemmap(dam_path)
        if not labeled_dam_path:
            labeled_dam_path = dam_path + '/labeled'
        self._labeled_dam = DocumentArrayMemmap(labeled_dam_path)
        if clear_labels_on_start:
            self._labeled_dam.clear()

    @requests(on='/feed')
    def store_data(self, docs: DocumentArray, **kwargs):
        self._all_data.extend(docs)

    @requests(on='/next')
    def take_batch(self, parameters: Dict, **kwargs):
        st = int(parameters.get('start', 0))
        ed = int(parameters.get('end', 1))

        self._all_data.reload()
        return self._all_data[st:ed]

    @requests(on='/fit')
    def add_fit_data(self, docs: DocumentArray, **kwargs):
        for d in docs.traverse_flat(['r', 'm']):
            d.content = self._all_data[d.id].content
        self._labeled_dam.extend(docs)
        return self._labeled_dam<|MERGE_RESOLUTION|>--- conflicted
+++ resolved
@@ -13,13 +13,8 @@
         self,
         dam_path: str,
         metric: str = 'cosine',
-<<<<<<< HEAD
         loss: str = 'CosineSiameseLoss',
         **kwargs
-=======
-        head_layer: str = 'CosineLayer',
-        **kwargs,
->>>>>>> b624a62a
     ):
         super().__init__(**kwargs)
         self._all_data = DocumentArrayMemmap(dam_path)
