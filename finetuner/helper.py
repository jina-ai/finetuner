--- conflicted
+++ resolved
@@ -1,5 +1,4 @@
 from typing import (
-<<<<<<< HEAD
     Any,
     Callable,
     Dict,
@@ -8,26 +7,11 @@
     Optional,
     Sequence,
     Tuple,
-    TYPE_CHECKING,
-=======
-    TYPE_CHECKING,
-    Any,
-    Callable,
-    Dict,
-    Iterator,
-    List,
-    Sequence,
->>>>>>> 7d3c05a5
     TypeVar,
     Union,
 )
 
-<<<<<<< HEAD
-from torch._C import dtype
 
-
-=======
->>>>>>> 7d3c05a5
 AnyDNN = TypeVar(
     'AnyDNN'
 )  #: The type of any implementation of a Deep Neural Network object
