import json
import os
from typing import Optional

import hubble
import requests
from path import Path

from finetuner.constants import (
    AUTHORIZATION,
    CHARSET,
    DATA,
    HOST,
    HUBBLE_USER_ID,
    TOKEN_PREFIX,
    UTF_8,
)


class BaseClient(object):
    """Base Finetuner API client."""

    def __init__(self):
        self._base_url = Path(os.environ.get(HOST))
        self._session = self._get_client_session()
        self._hubble_client = hubble.Client(max_retries=None, timeout=10, jsonify=True)
        self._hubble_user_id = self._get_hubble_user_id()

<<<<<<< HEAD
    def _get_hubble_user_id(self) -> str:
=======
    def _get_hubble_user_id(self):
>>>>>>> 2b21521f
        user_info = json.loads(self._hubble_client.get_user_info())
        if user_info['code'] >= 400:
            # will implement error-handling later
            pass
        hubble_user_id = user_info[DATA][HUBBLE_USER_ID]
        return hubble_user_id

    @staticmethod
    def _get_client_session() -> requests.Session:
        session = requests.Session()
        api_token = TOKEN_PREFIX + str(hubble.Auth.get_auth_token())
        session.headers.update({CHARSET: UTF_8, AUTHORIZATION: api_token})
        return session

    def handle_request(
        self,
        url: str,
        method: str,
        params: Optional[dict] = None,
        json: Optional[dict] = None,
    ) -> requests.Response:
        """The basis request handler.

        :param url: The url of the request.
        :param method: The request type (GET, POST or DELETE).
        :param params: Optional parameters for the request.
        :param json: Optional data payloads to be send along with the request.
        :return: `requests.Response` object
        """
        response = self._session.request(
            url=url, method=method, json=json, params=params
        )
        return response<|MERGE_RESOLUTION|>--- conflicted
+++ resolved
@@ -26,11 +26,7 @@
         self._hubble_client = hubble.Client(max_retries=None, timeout=10, jsonify=True)
         self._hubble_user_id = self._get_hubble_user_id()
 
-<<<<<<< HEAD
-    def _get_hubble_user_id(self) -> str:
-=======
     def _get_hubble_user_id(self):
->>>>>>> 2b21521f
         user_info = json.loads(self._hubble_client.get_user_info())
         if user_info['code'] >= 400:
             # will implement error-handling later
