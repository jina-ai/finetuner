--- conflicted
+++ resolved
@@ -32,104 +32,6 @@
         with:
           python-version: 3.7
       - name: Install requirements
-<<<<<<< HEAD
         run: make init
       - name: Run tests
-        run: make test
-=======
-        run: pip install -r .github/requirements-test.txt
-      - name: check isort
-        run: isort --check .
-
-  prep-testbed:
-    runs-on: ubuntu-latest
-    needs: [lint-flake-8, check-black, check-isort]
-    steps:
-      - uses: actions/checkout@v2
-      - id: set-matrix
-        run: |
-          sudo apt-get install jq
-          echo "::set-output name=matrix::$(bash scripts/get-all-test-paths.sh)"
-    outputs:
-      matrix: ${{ steps.set-matrix.outputs.matrix }}
-
-  core-test:
-    needs: prep-testbed
-    runs-on: ubuntu-latest
-    strategy:
-      fail-fast: false
-      matrix:
-        python-version: [3.7]
-        test-path: ${{fromJson(needs.prep-testbed.outputs.matrix)}}
-    steps:
-      - uses: actions/checkout@v2
-      - name: Set up Python ${{ matrix.python-version }}
-        uses: actions/setup-python@v2
-        with:
-          python-version: ${{ matrix.python-version }}
-      - name: Prepare enviroment
-        run: |
-          pip install --upgrade pip setuptools wheel
-          pip install -r .github/requirements-test.txt
-          pip install -r .github/requirements-cicd.txt
-          pip install --no-cache-dir .
-      - name: Test
-        id: test
-        run: |
-          pytest --cov=finetuner --cov-report=xml \
-            -v -s -m "not gpu" ${{ matrix.test-path }}
-          echo "::set-output name=codecov_flag::finetuner"
-        timeout-minutes: 30
-      - name: Check codecov file
-        id: check_files
-        uses: andstor/file-existence-action@v1
-        with:
-          files: "coverage.xml"
-      - name: Upload coverage from test to Codecov
-        uses: codecov/codecov-action@v1
-        if: steps.check_files.outputs.files_exists == 'true' && ${{ matrix.python-version }} == '3.7'
-        with:
-          file: coverage.xml
-          name: ${{ matrix.test-path }}-codecov
-          flags: ${{ steps.test.outputs.codecov_flag }}
-          fail_ci_if_error: false
-          token: ${{ secrets.CODECOV_TOKEN }} # not required for public repos
-
-  test-gpu:
-    needs: prep-testbed
-    runs-on: [self-hosted, x64, gpu, linux]
-    steps:
-      - uses: actions/checkout@v2
-      - name: Set up Python ${{ matrix.python-version }}
-        uses: actions/setup-python@v2
-        with:
-          python-version: 3.7
-      - name: Prepare enviroment
-        run: |
-          python -m pip install --upgrade pip
-          python -m pip install wheel
-          pip install -r .github/requirements-test.txt
-          pip install -r .github/requirements-cicd-gpu.txt
-          pip install --no-cache-dir .
-      - name: Test
-        id: test
-        run: |
-          pytest -s -v -m gpu
-        timeout-minutes: 20
-        env:
-          TF_FORCE_GPU_ALLOW_GROWTH: true
-
-  # just for blocking the merge until all parallel core-test are successful
-  success-all-test:
-    needs: [core-test, test-gpu]
-    if: always()
-    runs-on: ubuntu-latest
-    steps:
-      - uses: technote-space/workflow-conclusion-action@v2
-      - name: Check Failure
-        if: env.WORKFLOW_CONCLUSION == 'failure'
-        run: exit 1
-      - name: Success
-        if: ${{ success() }}
-        run: echo "All Done"
->>>>>>> e0f59cdf
+        run: make test