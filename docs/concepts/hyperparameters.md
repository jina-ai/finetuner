(hyperparameters)=
# {octicon}`tools` Hyperparameters

If needed,
Finetuner gives you the flexibility to set hyper-parameters explicitly:

```python
import finetuner
from finetuner import DocumentArray
from finetuner.data import CSVOptions

train_data = 'path/to/some/train_data.csv'
eval_data = 'path/to/some/eval_data.csv'

# Create an experiment
finetuner.create_experiment(name='finetune-flickr-dataset')

run = finetuner.fit(
    model='efficientnet_b0',
    train_data=train_data,
    eval_data=eval_data, 
    run_name='finetune-flickr-dataset-efficientnet-1',
    description='this is a trial run on flickr8k dataset with efficientnet b0.',
    experiment_name='finetune-flickr-dataset', # Link to the experiment created above.
    model_options={}, # Additional options to pass to the model constructor.
    loss='TripletMarginLoss',
    miner='TripletMarginMiner',
    miner_options={'margin': 0.2}, # Additional options for the miner constructor.
    scheduler='linear', # Use a linear scheduler to adjust the learning rate.
    scheduler_options={}, # Additional options for the scheduler.
    optimizer='Adam',
    optimizer_options={'weight_decay': 0.01}, # Additional options for the optimizer.
    learning_rate=1e-4,
    epochs=5,
    batch_size=128,
    scheduler_step='batch',
    freeze=False, # If applied will freeze the embedding model, only train the MLP.
    output_dim=512, # Attach an MLP on top of embedding model.
    device='cuda',
    num_workers=4,
    to_onnx=False,  # If set, please pass `is_onnx` when performing inference.
    csv_options=CSVOptions(),  # Additional options for reading data from a CSV file.
    public=False,  # If set, anyone who has the artifact id can download your fine-tuned model.
    num_items_per_class=4,  # How many items per class to include in a batch.
)
```

Several of these parameters are explained in detail in their own sections,
the rest of this section will explain how to use the ones that aren't.

## Learning Rate
The learning rate affects how much each item of new training data can affect the weights of
the model you are training each time the model sees it.
A higher learning rate means faster changes to the model, with greater change to the weights
for each training epoch. A lower rate means changes will be slower.
It is essential to choose an appropriate learning rate when training:
too high, and you risk unstable model weights that never converge, overfitting your training data,
and you may lose the knowledge gained from pre-training,
too low, and the model will take too long to learn and may not change enough to produce significant improvement.  
An appropriate learning rate is typically somewhere between `1e-4` and `1e-6`.
To see typical learning rates for various models and tasks, check out our examples.

## Epochs
An epoch is a single round of training in which the model is presented with each item of training data,
and after each item, weights are updated.
Training for more epochs will result in a larger change in the model's performance but will take more time.
Typically 3-10 epochs are enough for a fine-tuning job.

## Batch Size
During fine-tuning, training data is split into batches, and training takes place one batch at a time.
The `batch_size` parameter sets the size of each batch.
A larger `batch_size` results in faster training, though too large a `batch_size` can result
in out of memory errors.
The optimal `batch_size` is dependent on the model you are using and the contents of your training data.
A `batch_size` of 64 or 128 is generally reasonably safe if you don't know how high you can set this value. However, if you do not set the `batch_size` at all,
Finetuner will determine the highest possible value for your system and set it automatically.

## Learning Rate Scheduler
A learning rate scheduler adjusts the learning rate over the course of training.
This can speed up training under some conditions.
You can configure Finetuner to use a learning rate scheduler by setting the `scheduler` parameter,
supported types are: `linear`, `cosine`, `cosine_with_restarts`, `polynomial`,
`constant` and `constant_with_warmup`.
If no scheduler is configured, the learning rate is constant during training.
When a scheduler is configured, the learning rate is adjusted after each batch by default.
Alternatively, you can set `scheduler_options = {'scheduler_step': 'epoch'}` to adjust the learning rate after
each epoch. When no scheduler is configured, this `scheduler_options` parameter is ignored.
Schedulers usually have a warm-up phase, during which the learning rate increases.
After that, most learning rate schedulers decrease the learning rate.
For example, the `linear` scheduler decreases the learning rate linearly from the initial learning rate:
![Learning Rate](https://user-images.githubusercontent.com/6599259/221238105-ee294b7e-544a-4de8-8c92-0c61275f29bb.png)  
The length of the warm-up phase is configured via the `num_warmup_steps` option inside `scheduler_options`.
By default, it is set to zero.

```{Important}
Please check the [developer reference](../../api/finetuner/#finetuner.fit) to get the available options
for `scheduler` and `scheduler_options`.
```

<<<<<<< HEAD
## Loss Functions
The loss function determines the training objective.
The type of loss function which is most suitable for your task depends heavily on the task your training for.
=======
## Loss Functions and Miners
A loss function measures how far a model's output is from the correct values.
The loss function most suitable for your task depends heavily on the task you're training for.
The `miner` parameter is used to specify the method used to construct batches.
Loss functions can have different requirements for the contents of each batch,
so the available miners can depend on the loss function used.
>>>>>>> 3b2b86a4

See the [loss functions](./loss-functions.md) page to see the available loss functions.

## Miner
Depending on the loss function, the contents of each batch must meet certain requirements,
for example, the `TripletMarginLoss` function requires at least two of each class to be present in the batch.
The `miner` is responsible for creating these batches,
and there are several different miners that each use different techniques to construct these batches.
Moreover, each of these miners can take additional arguments specified in the `miner_options` parameter.

```{Important}
Please check the [developer reference](../../api/finetuner/#finetuner.fit) to get the available options
for `miner` and `miner_options`.
```

## Optimizer
The `optimizer` determines the method used to update the weights of the model after each training batch.
The `optimizer` parameter, in combination with the `optimizer_options` parameter, can be configured in several ways.
See the [optimizers](./optimizers.md) page to see how to configure the optimizer.<|MERGE_RESOLUTION|>--- conflicted
+++ resolved
@@ -97,18 +97,9 @@
 for `scheduler` and `scheduler_options`.
 ```
 
-<<<<<<< HEAD
 ## Loss Functions
-The loss function determines the training objective.
-The type of loss function which is most suitable for your task depends heavily on the task your training for.
-=======
-## Loss Functions and Miners
 A loss function measures how far a model's output is from the correct values.
 The loss function most suitable for your task depends heavily on the task you're training for.
-The `miner` parameter is used to specify the method used to construct batches.
-Loss functions can have different requirements for the contents of each batch,
-so the available miners can depend on the loss function used.
->>>>>>> 3b2b86a4
 
 See the [loss functions](./loss-functions.md) page to see the available loss functions.
 
