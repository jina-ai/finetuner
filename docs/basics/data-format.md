(data-format)=
# Data Format

Finetuner uses Jina [`Document`](https://docs.jina.ai/fundamentals/document/) as the primitive data type. In
particular, [`DocumentArray`](https://docs.jina.ai/fundamentals/document/documentarray-api/)
and [`DocumentArrayMemap`](https://docs.jina.ai/fundamentals/document/documentarraymemmap-api/) are the input data type
for Tailor and Tuner. This means, your training dataset and evaluation dataset should be stored in `DocumentArray`
or `DocumentArrayMemap`, where each training or evaluation instance is a `Document` object.

This chapter introduces how to construct a `Document` in a way that Finetuner will accept.

## Understand supervision

Finetuner tunes a deep neural network on search tasks. In this context, the supervision comes from whether the nearest-neighbour matches are good or bad, where matches are often computed on model's embeddings. You have to label these good matches and bad matches so Finetuner can learn your feedback and improve the model. The following graph illustrates the process:

```{figure} tuner-journey.svg
:align: center
```

## Required fields

When using `finetuner.fit(..., interactive=True)`, you only need to provide a `DocumentArray`-like object where each `Document` object contains `.content`. This is because Finetuner will start a web frontend for interactive labeling. Hence, the supervision comes directly from you.

(construct-labeled-data)=
When using `finetuner.fit(..., interactive=False)`, your `Document` object needs to contain:

- [`.content`](https://docs.jina.ai/fundamentals/document/document-api/#document-content): can be `.blob`, `.text`
  or `.buffer`;
- at least one `Document`
  in [`.matches`](https://docs.jina.ai/fundamentals/document/document-api/#recursive-nested-document), and
  each `Document` in `.matches` needs to contain
    - `.content`: it should be the same data type as its parent `Document`;
    - `.tags['finetuner']['label']`.

In summary, you either label the matches on-the-fly or prepare the labeled data in advance.

### Matches

Finetuner relies on matching data in `.matches`. To manually add a match to a `Document` object, you can do:

```python
from jina import Document

d = Document(text='hello, world!')
m = Document(text='hallo, welt!')

d.matches.append(m)

print(d)
```

```text
{'id': '67432a92-1f9f-11ec-ac8a-1e008a366d49', 'matches': [{'id': '67432cd6-1f9f-11ec-ac8a-1e008a366d49', 'mime_type': 'text/plain', 'text': 'hallo, welt!', 'adjacency': 1}], 'mime_type': 'text/plain', 'text': 'hello, world!'}
```

Note that the match `Document` should share the same content type as its parent `Document`. The following combinations
are not valid in Finetuner:

```python
from jina import Document
import numpy as np

d = Document(text='hello, world!')
m1 = Document(buffer=b'h236cf4')
m2 = Document(blob=np.array([1, 2, 3]))

d.matches.append([m1, m2])
```

If you have two `DocumentArray` each of which is filled with `.embeddings`, then you can simply call `.match()` function
to build matches for every Document in one-shot:

```python
from jina import DocumentArray, Document
import numpy as np

da1 = DocumentArray([Document(text='hello, world!', embedding=np.array([1, 2, 3])),
                     Document(text='goodbye, world!', embedding=np.array([4, 5, 6]))])

da2 = DocumentArray([Document(text='hallo, welt!', embedding=np.array([1.5, 2.5, 3.5])),
                     Document(text='auf wiedersehen, welt!', embedding=np.array([4.5, 5.5, 6.5]))])

da1.match(da2)

print(da1)
```

```text
DocumentArray has 2 items:
{'id': 'a5dd3158-1f9f-11ec-9a49-1e008a366d49', 'matches': [{'id': 'a5dd3b94-1f9f-11ec-9a49-1e008a366d49', 'mime_type': 'text/plain', 'text': 'hallo, welt!', 'embedding': {'dense': {'buffer': 'AAAAAAAA+D8AAAAAAAAEQAAAAAAAAAxA', 'shape': [3], 'dtype': '<f8'}}, 'adjacency': 1, 'scores': {'cosine': {'value': 0.002585097}}}, {'id': 'a5dd3d74-1f9f-11ec-9a49-1e008a366d49', 'mime_type': 'text/plain', 'text': 'auf wiedersehen, welt!', 'embedding': {'dense': {'buffer': 'AAAAAAAAEkAAAAAAAAAWQAAAAAAAABpA', 'shape': [3], 'dtype': '<f8'}}, 'adjacency': 1, 'scores': {'cosine': {'value': 0.028714137}}}], 'mime_type': 'text/plain', 'text': 'hello, world!', 'embedding': {'dense': {'buffer': 'AQAAAAAAAAACAAAAAAAAAAMAAAAAAAAA', 'shape': [3], 'dtype': '<i8'}}},
{'id': 'a5dd3784-1f9f-11ec-9a49-1e008a366d49', 'matches': [{'id': 'a5dd3d74-1f9f-11ec-9a49-1e008a366d49', 'mime_type': 'text/plain', 'text': 'auf wiedersehen, welt!', 'embedding': {'dense': {'buffer': 'AAAAAAAAEkAAAAAAAAAWQAAAAAAAABpA', 'shape': [3], 'dtype': '<f8'}}, 'adjacency': 1, 'scores': {'cosine': {'value': 0.00010502179}}}, {'id': 'a5dd3b94-1f9f-11ec-9a49-1e008a366d49', 'mime_type': 'text/plain', 'text': 'hallo, welt!', 'embedding': {'dense': {'buffer': 'AAAAAAAA+D8AAAAAAAAEQAAAAAAAAAxA', 'shape': [3], 'dtype': '<f8'}}, 'adjacency': 1, 'scores': {'cosine': {'value': 0.011804931}}}], 'mime_type': 'text/plain', 'text': 'goodbye, world!', 'embedding': {'dense': {'buffer': 'BAAAAAAAAAAFAAAAAAAAAAYAAAAAAAAA', 'shape': [3], 'dtype': '<i8'}}}
```

```{tip}
The field `.embedding` is not required by Finetuner.
```

### Labels

The label represents how related a `match` is to the `Document`. It is stored in `.tags['finetuner']['label']`.

In Finetuner, float number `1` is considered as a positive relation between `match` and `Document`; whereas float
number `-1` is considered as no relation between `match` and `Document`.

For example, we have four sentences:

```text
hello, world!
hallo, welt!
Bonjour, monde!
goodbye, world!
```

Now to construct the matches of `Document(text='hello, world!')` for expressing that texts in different languages are
more related to this Document than `goodbye, world`:

```python
from jina import Document

d = Document(text='hello, world!')
m1 = Document(text='hallo, welt!', tags={'finetuner': {'label': 1}})
m2 = Document(text='Bonjour, monde!', tags={'finetuner': {'label': 1}})
m3 = Document(text='goodbye, world!', tags={'finetuner': {'label': -1}})

d.matches.extend([m1, m2, m3])
```

```text
{'id': '0e7ec5aa-1faa-11ec-a46a-1e008a366d49', 'matches': [{'id': '0e7ec7c6-1faa-11ec-a46a-1e008a366d49', 'mime_type': 'text/plain', 'tags': {'finetuner': {'label': 1.0}}, 'text': 'hallo, welt!', 'adjacency': 1}, {'id': '0e7ecd52-1faa-11ec-a46a-1e008a366d49', 'mime_type': 'text/plain', 'tags': {'finetuner': {'label': 1.0}}, 'text': 'Bonjour, monde!', 'adjacency': 1}, {'id': '0e7ece7e-1faa-11ec-a46a-1e008a366d49', 'mime_type': 'text/plain', 'tags': {'finetuner': {'label': -1.0}}, 'text': 'goodbye, world!', 'adjacency': 1}], 'mime_type': 'text/plain', 'text': 'hello, world!'}
```

```{admonition} Is it okay to have all matches as 1, or all as -1?
:class: hint

Yes. Labels should reflect the groundtruth as-is. If a Document contains only positive matches or only negative matches, then so be it.

However, if all match labels from all Documents are the same, then Finetuner cannot learn anything useful.
```

### Catalog

In search, queries and search results are often distinct sets.
Specifying a `catalog` helps you keep this distinction during finetuning.
When using `finetuner.fit(train_data=...,eval_data=..., catalog=...)`, `train_data` and `eval_data` specify the potential queries and the `catalog` specifies the potential results.
This distinction is mainly used

- in the Labeler, when new sets of unlabeled results are generated and
- during evaluation, for the NDCG calculation.

A `catalog` is either a `DocumentArray` or a `DocumentArrayMemmap`.
If no `catalog` is specified, the Finetuner will implicitly use `train_data` as catalog.

## Data source

After organizing the labeled `Document` into `DocumentArray` or `DocumentArrayMemmap`, you can feed them
into `finetuner.fit()`.

But where do the labels come from? You can use Labeler, which allows you to interactively label data and tune the model at
the same time.

Otherwise, you will need to prepare labeled data on your own.

## Examples

Here are some examples for generating synthetic matching data for Finetuner. You can learn how the constructions are
made here.

(build-mnist-data)=
### Fashion-MNIST

Fashion-MNIST contains 60,000 training images and 10,000 images in 10 classes. Each image is a single channel 28x28
grayscale image.


```{figure} fashion-mnist-sprite.png
:align: center
```

To convert this dataset into match data, we build each Document to contain the following relevant information:

- `.blob`: the image;
- `.matches`: the generated positive and negative matches of the Document;
    - `.blob`: the matched Document's image;
    - `.tags['finetuner']['label']`: the match label: `1` or `-1`.

Matches are built with the logic below:

- randomly sample same-class Documents as positive matches, i.e. labeled with `1`;
- randomly sample other-class Documents as negative matches, i.e. labeled with `-1`.

(build-qa-data)=
### Covid QA


<<<<<<< HEAD
Covid QA data is a CSV that has 481 rows with columns `question`, `answer` & `wrong_answer`.
=======
Covid QA data is a CSV that has 481 rows with the columns `question`, `answer` & `wrong_answer`. 
>>>>>>> 6fd3e1ea

```{figure} covid-qa-data.png
:align: center
```

To convert this dataset into match data, we build each Document to contain the following relevant information:

- `.text`: the original `question` column
- `.blob`: a fixed length `ndarray` tokenized from `.text`
- `.matches`: the generated positive & negative matches Document
    - `.text`: the original `answer`/`wrong_answer` column
    - `.blob`: a fixed length `ndarray` tokenized from `.text`
    - `.tags['finetuner']['label']`: the match label: `1` or `-1`.

Matches are built with the logic below:

<<<<<<< HEAD
- only allows 1 positive match per Document, it is taken from the `answer` column;
- always include `wrong_answer` column as the negative match. Then sample other documents' answer as negative matches.
=======
- only allows one positive match per Document, taken from the `answer` column; 
- always include `wrong_answer` column as the negative match. Then sample other Documents' answer as negative matches.
>>>>>>> 6fd3e1ea


```{tip}

The Finetuner codebase contains two synthetic matching data generators for demo and debugging purpose:

- `finetuner.toydata.generate_fashion_match()`: the generator of Fashion-MNIST matching data.
- `finetuner.toydata.generate_qa_match()`: the generator of Covid QA matching data.

```<|MERGE_RESOLUTION|>--- conflicted
+++ resolved
@@ -192,11 +192,8 @@
 ### Covid QA
 
 
-<<<<<<< HEAD
-Covid QA data is a CSV that has 481 rows with columns `question`, `answer` & `wrong_answer`.
-=======
+
 Covid QA data is a CSV that has 481 rows with the columns `question`, `answer` & `wrong_answer`. 
->>>>>>> 6fd3e1ea
 
 ```{figure} covid-qa-data.png
 :align: center
@@ -213,13 +210,8 @@
 
 Matches are built with the logic below:
 
-<<<<<<< HEAD
 - only allows 1 positive match per Document, it is taken from the `answer` column;
 - always include `wrong_answer` column as the negative match. Then sample other documents' answer as negative matches.
-=======
-- only allows one positive match per Document, taken from the `answer` column; 
-- always include `wrong_answer` column as the negative match. Then sample other Documents' answer as negative matches.
->>>>>>> 6fd3e1ea
 
 
 ```{tip}
