# Text to text search using Bert

<<<<<<< HEAD
Searching large amounts of text documents with text queries is a very popular use-case, so of course Finetuner enables you to accomplish this easily.

This guide will lead you through an example use-case to show you how Finetuner can be used for text-to-text retrieval.

In Finetuner, two models are supported as backbones, namely `bert-base-cased` and `sentence-transformers/msmarco-distilbert-base-v3`, both of which are models hosted on Hugging Face.

In this example, we will fine-tune `sentence-transformers/msmarco-distilbert-base-v3` on the [Quora Question Pairs dataset](https://www.kaggle.com/competitions/quora-question-pairs), where the search task involves finding duplicate questions in the dataset. An example query for this search task might look as follows:

```
How can I be a good geologist?

```

Retrieved documents that could be duplicates for this question should then be ranked in the following order:

```
What should I do to be a great geologist?
How do I become a geologist?
What do geologists do?
...

```

We will use Bert as an embedding model that embeds texts in a high dimensional space. We can fine-tune Bert so that questions that are duplicates of each other are represented in close proximity and questions that are not duplicates will have representations that are further apart in the embedding space. In this way, we can rank the embeddings in our search space by their proximity to the query question and return the highest ranking duplicates.


## Quora Dataset

We will use the Quora Question Pairs dataset to show-case Finetuner for text-to-text search. We have already pre-processed these and made them available for you to pull from hubble. Do this as follows:

```python
from docarray import DocumentArray

train_data = DocumentArray.pull('quora_train.da')
query_data = DocumentArray.pull('quora_query_dev.da')
index_data = DocumentArray.pull('quora_index_dev.da')

train_data.summary()
```

Your `train_data` `DocumentArray` summary should look like this:

```python
╭──────────────── Documents Summary ────────────────╮
│                                                   │
│   Length                 104598                   │
│   Homogenous Documents   True                     │
│   Common Attributes      ('id', 'text', 'tags')   │
│   Multimodal dataclass   False                    │
│                                                   │
╰───────────────────────────────────────────────────╯
╭───────────────────── Attributes Summary ─────────────────────╮
│                                                              │
│   Attribute   Data type   #Unique values   Has empty value   │
│  ──────────────────────────────────────────────────────────  │
│   id          ('str',)    104598           False             │
│   tags        ('dict',)   104598           False             │
│   text        ('str',)    104559           False             │
│                                                              │
╰──────────────────────────────────────────────────────────────╯
```

So we have 104598 training `Documents`. Each `Document` consists of a text field that contains the question, as well as a `finetuner_label` which indicates the label to which the question belongs. If multiple questions have the same label, they are duplicates of one another. If they have different `finetuner_label`s, they are not duplicates of each other.

As for the evaluation dataset, we load `query_data` and `index_data` seperately. The `query_data` has the same structure as the `train_data`, consisting of labelled documents. The `index_data` is the data against which the queries will be matched, and contains many documents, some of which may be irrelevant to the queries (ie. they have no duplicated in the `query_data`).
If you look at the summaries for the `query_data` and `index_data`, you will find that they have the following number of instances:

```
Length of queries DocumentArray: 5000
Length of index DocumentArray: 15746
```


## Finetune the Bert model

Now that we have the training and evaluation datasets loaded as `DocumentArray`s, we can start our fine-tuning experiment with this dataset using Bert.

```python
import finetuner
from finetuner.client.callbacks import EvaluationCallback

# Start fine-tuning as a run within an experiment
finetuner.fit(
    model='sentence-transformers/msmarco-distilbert-base-v3',
    train_data=train_data,
    experiment_name='finetune-quora-dataset',
    run_name='finetune-quora-dataset-distilbert-1',
    description='this is a trial run on quora dataset with msmarco-distilbert-base-v3.',
    loss='TripletMarginLoss',
    miner='TripletMarginMiner',
    optimizer='Adam',
    learning_rate = 1e-4,
    epochs=3,
    batch_size=128,
    scheduler_step='batch',
    freeze=False, # We are training the whole bert model, not an additional MLP.
    output_dim=None,
    multi_modal=False, # we only have textual data
    image_modality=None,
    text_modality=None,
    cpu=False,
    num_workers=4,
    callbacks=[EvaluationCallback(query_data=query_data, index_data=index_data, batch_size=128)]
)
```

You can check the status of your experiment and save the model when the experiment has completed.

```python
experiment = finetuner.get_experiment('finetune-quora-dataset')
run = experiment.get_run('finetune-quora-dataset-distilbert-1')
print(f'Run status: {run.status()}')
print(f'Run logs: {run.logs()}')

run.save_model('.')
```
=======
Coming soon!
>>>>>>> 3c68837e
<|MERGE_RESOLUTION|>--- conflicted
+++ resolved
@@ -1,6 +1,5 @@
 # Text to text search using Bert
 
-<<<<<<< HEAD
 Searching large amounts of text documents with text queries is a very popular use-case, so of course Finetuner enables you to accomplish this easily.
 
 This guide will lead you through an example use-case to show you how Finetuner can be used for text-to-text retrieval.
@@ -116,7 +115,4 @@
 print(f'Run logs: {run.logs()}')
 
 run.save_model('.')
-```
-=======
-Coming soon!
->>>>>>> 3c68837e
+```