---
jupyter:
  jupytext:
    text_representation:
      extension: .md
      format_name: markdown
      format_version: '1.3'
      jupytext_version: 1.14.1
  kernelspec:
<<<<<<< HEAD
    display_name: Python 3 (ipykernel)
    language: python
=======
    display_name: Python 3
>>>>>>> fb9296d5
    name: python3
---

<!-- #region id="Huf1E2zq7JWb" -->
# Text-to-Text Search via BERT

<a href="https://colab.research.google.com/drive/1Ui3Gw3ZL785I7AuzlHv3I0-jTvFFxJ4_?usp=sharing"><img alt="Open In Colab" src="https://colab.research.google.com/assets/colab-badge.svg"></a>

Searching large amounts of text documents with text queries is a very popular use-case and Finetuner enables you to accomplish this easily.

This guide will lead you through an example use-case to show you how Finetuner can be used for text to text retrieval (Dense Retrieval).

*Note, please consider switching to GPU/TPU Runtime for faster inference.*

## Install
<!-- #endregion -->

```python id="CSuWo72R7Sno"
!pip install 'finetuner[full]'
```

```python id="cu1HRyCAlH_A"
!pip install git+https://github.com/jina-ai/jina-hubble-sdk.git@fix-post-success-type
```

<!-- #region id="FPDhvWkw7kas" -->
## Task

In Finetuner, two BERT models are supported as backbones, namely `bert-base-cased` and `sentence-transformers/msmarco-distilbert-base-v3`, both of which are models hosted on Hugging Face.

In this example, we will fine-tune `bert-base-cased` on the [Quora Question Pairs](https://www.sbert.net/examples/training/quora_duplicate_questions/README.html?highlight=quora#dataset) dataset, where the search task involves finding duplicate questions in the dataset. An example query for this search task might look as follows:

```
How can I be a good geologist?

```

Retrieved documents that could be duplicates for this question should then be ranked in the following order:

```
What should I do to be a great geologist?
How do I become a geologist?
What do geologists do?
...

```

We can fine-tune BERT so that questions that are duplicates of each other are represented in close proximity and questions that are not duplicates will have representations that are further apart in the embedding space. In this way, we can rank the embeddings in our search space by their proximity to the query question and return the highest ranking duplicates.
<!-- #endregion -->

<!-- #region id="SfR6g0E_8fOz" -->
## Data

We will use the [Quora Question Pairs](https://www.sbert.net/examples/training/quora_duplicate_questions/README.html?highlight=quora#dataset) dataset to show-case Finetuner for text to text search. We have already pre-processed this dataset and made it available for you to pull from Jina AI Cloud. Do this as follows:
<!-- #endregion -->

```python id="pwS11Nsg7jPM"
import finetuner
from docarray import DocumentArray, Document

finetuner.login(force=True)

```

```python id="8PIO5T--p4tR"
train_data = DocumentArray.pull('finetuner/quora-train-da', show_progress=True)
query_data = DocumentArray.pull('finetuner/quora-test-query-da', show_progress=True)
index_data = DocumentArray.pull('finetuner/quora-test-index-da', show_progress=True)

train_data.summary()
```

<!-- #region id="r_IlEIp59g9v" -->
So we have 104598 training `Document`s. Each `Document` consists of a text field that contains the question, as well as a `finetuner_label` which indicates the label to which the question belongs. If multiple questions have the same label, they are duplicates of one another. If they have different `finetuner_label`s, they have no duplicates of each other.

As for the evaluation dataset, we load `query_data` and `index_data` separately. The `query_data` have the same structure as the `train_data`, consisting of labeled documents. The `index_data` are the data against which the queries will be matched, and contain many documents, some of which may be irrelevant to the queries (i.e. they have no duplicated in the `query_data`).
If you look at the summaries for the `query_data` and `index_data`, you will find that they have the following number of samples:

```
Length of queries DocumentArray: 5000
Length of index DocumentArray: 15746
```
<!-- #endregion -->

<!-- #region id="aXYrABkN9vYO" -->
## Backbone model
To keep things simple, we have decided to fine-tune the BERT model `bert-base-cased`. We could also have chosen `sentence-transformers/msmarco-distilbert-base-v3` as our base model, which has already been fine-tuned on the MSMarco dataset. 
However, for the purpose of this experiment, we want to explore how much improvement in performance we can gain from fine-tuning `bert-base-cased` on the Quora Question Pairs dataset using Finetuner. 
Perhaps in the future, we might want to create another run where we experiment with fine-tuning other BERT models.


<!-- #endregion -->

<!-- #region id="IAlQArUB99oG" -->
## Fine-tuning

Now that we have the training and evaluation datasets loaded as `DocumentArray`s and selected our model, we can start our fine-tuning run.
<!-- #endregion -->

```python id="hsRfjf1Z8ymZ"
from finetuner.callback import EvaluationCallback

run = finetuner.fit(
    model='bert-base-cased',
    train_data='finetuner/quora-train-da',
    loss='TripletMarginLoss',
    optimizer='Adam',
    learning_rate = 1e-5,
    epochs=3,
    batch_size=128,
    device='cuda',
    callbacks=[
        EvaluationCallback(
            query_data='finetuner/quora-test-query-da',
            index_data='finetuner/quora-test-index-da',
            batch_size=32
        )
    ]
)
```

<!-- #region id="j_MxAW9E-ddZ" -->
Our fine-tuning call has a lot of arguments. Let's discuss what the most important ones are responsible for. 

Most importantly, we select our model with `model='bert-base-cased'` and pass our training data with `train_data=train_data`. These two arguments are required. 
We set our `experiment_name` to `'finetune-quora-dataset'` and our `run_name` to `'finetune-quora-dataset-bert-base-cased'`. 
This will make it easy for us to retrieve the experiment and run in the future. We also provide a short description of our run, just for some extra context. 

For this run, we select Finetuner's `TripletMarginLoss` and `TripletMarginMiner`, as they are most relevant for our use-case. The `TripletMarginLoss` measures the similarity between three tensors, namely the anchor, a positive sample and a negative sample. This makes sense for our task, since we want duplicate questions to have representations closer together, while non-duplicates should have more dissimilar representations. Likewise, the `TripletMarginMiner` outputs a tuple of size 3, with an anchor, a positive sample and a negative sample.

Lastly, we provide an `EvaluationCallback` with our `query_data` and `index_data`. This evaluation is done at the end of each epoch and its results will be visible to us in the logs, which we will monitor in the next section. Since we have not specified which metrics should be applied, default metrics will be computed. The `Evaluation` section of this guide will show you the default metrics.
<!-- #endregion -->

<!-- #region id="h0DGNRo8-lZD" -->
## Monitoring

Now that we've created a run, let's see its status. You can monitor the run by checking the status - `run.status()`, -and the logs `run.logs()` or `run.stream_logs()`. 

*note, the job will take around 15 minutes to finish.*
<!-- #endregion -->

```python id="gajka0TG-S6u"
for entry in run.stream_logs():
    print(entry)
```

<!-- #region id="7AuB0IWC_CSt" -->
Dependending on the size of the training data, some runs might take up to several hours. You can later reconnect to your run very easily to monitor its status.

```python
import finetuner

finetuner.login()
run = finetuner.get_run('finetune-quora-dataset-bert-base-cased')
print(f'Run status: {run.status()}')
```
<!-- #endregion -->

<!-- #region id="agqrb0TX_Y4b" -->
## Evaluating

Our `EvaluationCallback` during fine-tuning ensures that after each epoch, an evaluation of our model is run. We can access the evaluation results in the logs as follows `print(run.logs())`:

```bash
  Training [3/3] ━━━━━━━━━━━━━━━━━━━━━━━━━━━━━━━━━━━━━━━━ 818/818 0:00:00 0:03:05 • loss: 0.000
[15:36:40] DEBUG    Metric: 'model_average_precision' Value: 0.95728                                     __main__.py:202
           DEBUG    Metric: 'model_dcg_at_k' Value: 1.33912                                              __main__.py:202
           DEBUG    Metric: 'model_f1_score_at_k' Value: 0.13469                                         __main__.py:202
           DEBUG    Metric: 'model_hit_at_k' Value: 0.99720                                              __main__.py:202
           DEBUG    Metric: 'model_ndcg_at_k' Value: 0.97529                                             __main__.py:202
           DEBUG    Metric: 'model_precision_at_k' Value: 0.07653                                        __main__.py:202
           DEBUG    Metric: 'model_r_precision' Value: 0.94393                                           __main__.py:202
           DEBUG    Metric: 'model_recall_at_k' Value: 0.99301                                           __main__.py:202
           DEBUG    Metric: 'model_reciprocal_rank' Value: 0.96686                                       __main__.py:202
           INFO     Done ✨                                                                              __main__.py:204
           INFO     Saving fine-tuned models ...                                                         __main__.py:207
           INFO     Saving model 'model' in /usr/src/app/tuned-models/model ...                          __main__.py:218
[15:36:41] INFO     Pushing saved model to Jina AI Cloud ...                                                    __main__.py:225
[15:37:32] INFO     Pushed model artifact ID: '62b9cb73a411d7e08d18bd16'                                 __main__.py:231
           INFO     Finished 🚀                                                                          __main__.py:233                                                  __main__.py:225
```
<!-- #endregion -->

<!-- #region id="KTfBfB8A_1fO" -->
## Saving
Once your run has successfully completed, you can save your fine-tuned model in the following way:
<!-- #endregion -->

```python id="z7AJw3X9-7C-"
artifact = run.save_artifact('bert-model')
```

<!-- #region id="YYgPIR_kAI6z" -->
## Inference

Now you saved the `artifact` into your host machine,
let's use the fine-tuned model to encode a new `Document`:

```{admonition} Inference with ONNX
In case you set `to_onnx=True` when calling `finetuner.fit` function,
please use `model = finetuner.get_model(artifact, is_onnx=True)`
```
<!-- #endregion -->

```python id="Qs2G-rNFAJ4I"
model = finetuner.get_model(artifact=artifact, device='cuda')

query = DocumentArray([Document(text='How can I be an engineer?')])

finetuner.encode(model=model, data=query)
finetuner.encode(model=model, data=index_data)
assert query.embeddings.shape == (1, 768)
```

<!-- #region id="a_vUDidVIkh7" -->
And finally you can use the embeded `query` to find top-k semantically related text within `index_data` as follows:
<!-- #endregion -->

```python id="-_bM-TXRE2h7"
query.match(index_data, limit=10, metric='cosine')
```

<<<<<<< HEAD
## Before and after
We can directly compare the results of our fine-tuned model with its zero-shot counterpart to get a better idea of how finetuning affects the results of a search. While the zero-shot model is able to produce results that are very similar to the initial query, it is common for the topic of the question to change, with the structure staying the same. After fine-tuning, the returned questions are consistently relevant to the initial query, even in cases where the structure of the sentence is different.

=======
<!-- #region id="53Xtm0hidrjs" -->
## Before and after
We can directly compare the results of our fine-tuned model with its zero-shot counterpart to get a better idea of how finetuning affects the results of a search. While the zero-shot model is able to produce results that are very similar to the initial query, it is common for the topic of the question to change, with the structure staying the same. After fine-tuning, the returned questions are consistently relevant to the initial query, even in cases where the structure of the sentence is different.

```python
import copy

query_pt = DocumentArray.pull('finetuner/quora-test-query-da', show_progress=True)
index_pt = DocumentArray.pull('finetuner/quora-test-index-da', show_progress=True)

query_ft = copy.deepcopy(query_pt)
index_ft = copy.deepcopy(index_pt)

model_pt = finetuner.build_model('bert-base-cased')

finetuner.encode(model=model, data=query_ft)
finetuner.encode(model=model, data=index_ft)

finetuner.encode(model=model_pt, data=query_pt)
finetuner.encode(model=model_pt, data=index_pt)

query_ft.match(index_ft)
query_py.match(index_pt)

num_samples = 5

for i, (doc_pt, doc_ft) in enumerate(zip(query_pt, query_ft)):
  if i < num_samples:
    print(f'\nQuery: {doc_ft.text}')
    print(' matches pretrained:')
    for match in doc_pt.matches[:5]:
      print(f' - {match.text}')
    print(' matches finetuned')
    for match in doc_ft.matches[:5]:
      print(f' - {match.text}')

```

>>>>>>> fb9296d5
```plaintext

Query: What's the best way to start learning robotics?
 matches pretrained:
 - What is the best way to start with robotics?
 - What is the best way to learn web programming?
 - What is the best way to start learning Japanese from scratch?
 - What is the best way to start learning a language?
 - What is the best place to learn data science?
 matches finetuned
 - What is good way to learn robotics?
 - What is the best way to start with robotics?
 - How can I get started learning about robotics?
 - How can I start to learn robotics from zero?
 - From where should a complete beginner (0 knowledge) start in learning robotics?

Query: What online platforms can I post ads for beer money opportunity?
 matches pretrained:
 - On what online platforms can I post ads for beer money opportunity?
 - How can I restore a mobile-number only Facebook messenger account?
 - How do I earn money online without any blog or website?
 - Do I need to register my self to selling products on online platforms in India?
 - Which is the best website where we can buy instagram followers and likes?
 matches finetuned
 - On what online platforms can I post ads for beer money opportunity?
 - What are some legit ways to earn money online?
 - What are some genuine ways to earn money online?
 - What are the best legitimate methods to making money online?
 - What are the legitimate ways to earn money online?

```


<!-- #region id="czK5pSUEAcdS" -->
That's it!
<!-- #endregion --><|MERGE_RESOLUTION|>--- conflicted
+++ resolved
@@ -7,12 +7,7 @@
       format_version: '1.3'
       jupytext_version: 1.14.1
   kernelspec:
-<<<<<<< HEAD
-    display_name: Python 3 (ipykernel)
-    language: python
-=======
     display_name: Python 3
->>>>>>> fb9296d5
     name: python3
 ---
 
@@ -235,11 +230,6 @@
 query.match(index_data, limit=10, metric='cosine')
 ```
 
-<<<<<<< HEAD
-## Before and after
-We can directly compare the results of our fine-tuned model with its zero-shot counterpart to get a better idea of how finetuning affects the results of a search. While the zero-shot model is able to produce results that are very similar to the initial query, it is common for the topic of the question to change, with the structure staying the same. After fine-tuning, the returned questions are consistently relevant to the initial query, even in cases where the structure of the sentence is different.
-
-=======
 <!-- #region id="53Xtm0hidrjs" -->
 ## Before and after
 We can directly compare the results of our fine-tuned model with its zero-shot counterpart to get a better idea of how finetuning affects the results of a search. While the zero-shot model is able to produce results that are very similar to the initial query, it is common for the topic of the question to change, with the structure staying the same. After fine-tuning, the returned questions are consistently relevant to the initial query, even in cases where the structure of the sentence is different.
@@ -278,7 +268,6 @@
 
 ```
 
->>>>>>> fb9296d5
 ```plaintext
 
 Query: What's the best way to start learning robotics?
@@ -311,6 +300,7 @@
 
 ```
 
+<!-- #endregion -->
 
 <!-- #region id="czK5pSUEAcdS" -->
 That's it!
