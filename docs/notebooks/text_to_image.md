--- conflicted
+++ resolved
@@ -7,12 +7,7 @@
       format_version: '1.3'
       jupytext_version: 1.14.1
   kernelspec:
-<<<<<<< HEAD
-    display_name: Python 3 (ipykernel)
-    language: python
-=======
     display_name: Python 3
->>>>>>> fb9296d5
     name: python3
 ---
 
@@ -252,8 +247,6 @@
 We can directly compare the results of our fine-tuned model with a pre-trained clip model by displaying the matches each model has for the same query. While the differences between the results of the two models are quite subtle for some queries, the examples below clearly show that finetuning increases the quality of the search results:
 <!-- #endregion -->
 
-<<<<<<< HEAD
-=======
 <!-- #region id="C30UVpHDX4HF" -->
 ```python
 import copy
@@ -303,19 +296,12 @@
 
 ```
 
->>>>>>> fb9296d5
 
 ```plaintext
 Results for query: "nightingale tee jacket" using a zero-shot model (top) and the fine-tuned model (bottom)
 ```
-<<<<<<< HEAD
-![clip-example-pt](images/clip-example-pt.png)
-
-![clip-example-ft](images/clip-example-ft.png)
-=======
 ![clip-example-pt](https://finetuner.jina.ai/_images/clip-example-pt.png)
 
 ![clip-example-ft](https://finetuner.jina.ai/_images/clip-example-ft.png)
 
-<!-- #endregion -->
->>>>>>> fb9296d5
+<!-- #endregion -->