{
  "cells": [
    {
      "cell_type": "markdown",
      "metadata": {
        "id": "Huf1E2zq7JWb"
      },
      "source": [
        "# Text-to-Text Search via BERT\n",
        "\n",
        "<a href=\"https://colab.research.google.com/drive/1Ui3Gw3ZL785I7AuzlHv3I0-jTvFFxJ4_?usp=sharing\"><img alt=\"Open In Colab\" src=\"https://colab.research.google.com/assets/colab-badge.svg\"></a>\n",
        "\n",
        "Searching large amounts of text documents with text queries is a very popular use-case and Finetuner enables you to accomplish this easily.\n",
        "\n",
        "This guide will lead you through an example use-case to show you how Finetuner can be used for text to text retrieval (Dense Retrieval).\n",
        "\n",
        "*Note, please consider switching to GPU/TPU Runtime for faster inference.*\n",
        "\n",
        "## Install"
      ]
    },
    {
      "cell_type": "code",
      "execution_count": null,
      "metadata": {
        "id": "CSuWo72R7Sno"
      },
      "outputs": [],
      "source": [
        "!pip install 'finetuner[full]'"
      ]
    },
    {
      "cell_type": "markdown",
      "metadata": {
        "id": "FPDhvWkw7kas"
      },
      "source": [
        "## Task\n",
        "\n",
        "In Finetuner, two BERT models are supported as backbones, namely `bert-base-cased` and `sentence-transformers/msmarco-distilbert-base-v3`, both of which are models hosted on Hugging Face.\n",
        "\n",
        "In this example, we will fine-tune `bert-base-cased` on the [Quora Question Pairs](https://www.sbert.net/examples/training/quora_duplicate_questions/README.html?highlight=quora#dataset) dataset, where the search task involves finding duplicate questions in the dataset. An example query for this search task might look as follows:\n",
        "\n",
        "```\n",
        "How can I be a good geologist?\n",
        "\n",
        "```\n",
        "\n",
        "Retrieved documents that could be duplicates for this question should then be ranked in the following order:\n",
        "\n",
        "```\n",
        "What should I do to be a great geologist?\n",
        "How do I become a geologist?\n",
        "What do geologists do?\n",
        "...\n",
        "\n",
        "```\n",
        "\n",
        "We can fine-tune BERT so that questions that are duplicates of each other are represented in close proximity and questions that are not duplicates will have representations that are further apart in the embedding space. In this way, we can rank the embeddings in our search space by their proximity to the query question and return the highest ranking duplicates."
      ]
    },
    {
      "cell_type": "markdown",
      "metadata": {
        "id": "SfR6g0E_8fOz"
      },
      "source": [
        "## Data\n",
        "\n",
        "We will use the [Quora Question Pairs](https://www.sbert.net/examples/training/quora_duplicate_questions/README.html?highlight=quora#dataset) dataset to show-case Finetuner for text to text search. We have already pre-processed this dataset and made it available for you to pull from Jina AI Cloud. Do this as follows:"
      ]
    },
    {
      "cell_type": "code",
      "execution_count": null,
      "metadata": {
        "id": "pwS11Nsg7jPM"
      },
      "outputs": [],
      "source": [
        "import finetuner\n",
        "from docarray import DocumentArray, Document\n",
        "\n",
        "finetuner.login(force=True)\n"
      ]
    },
    {
      "cell_type": "code",
      "execution_count": null,
      "metadata": {
        "id": "8PIO5T--p4tR"
      },
      "outputs": [],
      "source": [
        "train_data = DocumentArray.pull('finetuner/quora-train-da', show_progress=True)\n",
        "query_data = DocumentArray.pull('finetuner/quora-test-query-da', show_progress=True)\n",
        "index_data = DocumentArray.pull('finetuner/quora-test-index-da', show_progress=True)\n",
        "\n",
        "train_data.summary()"
      ]
    },
    {
      "cell_type": "markdown",
      "metadata": {
        "id": "r_IlEIp59g9v"
      },
      "source": [
        "So we have 104598 training `Document`s. Each `Document` consists of a text field that contains the question, as well as a `finetuner_label` which indicates the label to which the question belongs. If multiple questions have the same label, they are duplicates of one another. If they have different `finetuner_label`s, they have no duplicates of each other.\n",
        "\n",
        "As for the evaluation dataset, we load `query_data` and `index_data` separately. The `query_data` have the same structure as the `train_data`, consisting of labeled documents. The `index_data` are the data against which the queries will be matched, and contain many documents, some of which may be irrelevant to the queries (i.e. they have no duplicated in the `query_data`).\n",
        "If you look at the summaries for the `query_data` and `index_data`, you will find that they have the following number of samples:\n",
        "\n",
        "```\n",
        "Length of queries DocumentArray: 5000\n",
        "Length of index DocumentArray: 15746\n",
        "```"
      ]
    },
    {
      "cell_type": "markdown",
      "metadata": {
        "id": "aXYrABkN9vYO"
      },
      "source": [
        "## Backbone model\n",
        "To keep things simple, we have decided to fine-tune the BERT model `bert-base-cased`. We could also have chosen `sentence-transformers/msmarco-distilbert-base-v3` as our base model, which has already been fine-tuned on the MSMarco dataset. \n",
        "However, for the purpose of this experiment, we want to explore how much improvement in performance we can gain from fine-tuning `bert-base-cased` on the Quora Question Pairs dataset using Finetuner. \n",
        "Perhaps in the future, we might want to create another run where we experiment with fine-tuning other BERT models.\n",
        "\n"
      ]
    },
    {
      "cell_type": "markdown",
      "metadata": {
        "id": "IAlQArUB99oG"
      },
      "source": [
        "## Fine-tuning\n",
        "\n",
        "Now that we have the training and evaluation datasets loaded as `DocumentArray`s and selected our model, we can start our fine-tuning run."
      ]
    },
    {
      "cell_type": "code",
      "execution_count": null,
      "metadata": {
        "id": "hsRfjf1Z8ymZ"
      },
      "outputs": [],
      "source": [
        "from finetuner.callback import EvaluationCallback\n",
        "\n",
        "run = finetuner.fit(\n",
        "    model='bert-base-cased',\n",
        "    train_data='finetuner/quora-train-da',\n",
        "    loss='TripletMarginLoss',\n",
        "    optimizer='Adam',\n",
        "    learning_rate = 1e-5,\n",
        "    epochs=3,\n",
        "    batch_size=128,\n",
        "    device='cuda',\n",
        "    callbacks=[\n",
        "        EvaluationCallback(\n",
        "            query_data='finetuner/quora-test-query-da',\n",
        "            index_data='finetuner/quora-test-index-da',\n",
        "            batch_size=32\n",
        "        )\n",
        "    ]\n",
        ")"
      ]
    },
    {
      "cell_type": "markdown",
      "metadata": {
        "id": "j_MxAW9E-ddZ"
      },
      "source": [
        "Our fine-tuning call has a lot of arguments. Let's discuss what the most important ones are responsible for. \n",
        "\n",
        "Most importantly, we select our model with `model='bert-base-cased'` and pass our training data with `train_data=train_data`. These two arguments are required. \n",
        "We set our `experiment_name` to `'finetune-quora-dataset'` and our `run_name` to `'finetune-quora-dataset-bert-base-cased'`. \n",
        "This will make it easy for us to retrieve the experiment and run in the future. We also provide a short description of our run, just for some extra context. \n",
        "\n",
        "For this run, we select Finetuner's `TripletMarginLoss` and `TripletMarginMiner`, as they are most relevant for our use-case. The `TripletMarginLoss` measures the similarity between three tensors, namely the anchor, a positive sample and a negative sample. This makes sense for our task, since we want duplicate questions to have representations closer together, while non-duplicates should have more dissimilar representations. Likewise, the `TripletMarginMiner` outputs a tuple of size 3, with an anchor, a positive sample and a negative sample.\n",
        "\n",
        "Lastly, we provide an `EvaluationCallback` with our `query_data` and `index_data`. This evaluation is done at the end of each epoch and its results will be visible to us in the logs, which we will monitor in the next section. Since we have not specified which metrics should be applied, default metrics will be computed. The `Evaluation` section of this guide will show you the default metrics."
      ]
    },
    {
      "cell_type": "markdown",
      "metadata": {
        "id": "h0DGNRo8-lZD"
      },
      "source": [
        "## Monitoring\n",
        "\n",
        "Now that we've created a run, let's see its status. You can monitor the run by checking the status - `run.status()`, -and the logs `run.logs()` or `run.stream_logs()`. \n",
        "\n",
        "*note, the job will take around 15 minutes to finish.*"
      ]
    },
    {
      "cell_type": "code",
      "execution_count": null,
      "metadata": {
        "id": "gajka0TG-S6u"
      },
      "outputs": [],
      "source": [
        "for entry in run.stream_logs():\n",
        "    print(entry)"
      ]
    },
    {
      "cell_type": "markdown",
      "metadata": {
        "id": "7AuB0IWC_CSt"
      },
      "source": [
        "Dependending on the size of the training data, some runs might take up to several hours. You can later reconnect to your run very easily to monitor its status.\n",
        "\n",
        "```python\n",
        "import finetuner\n",
        "\n",
        "finetuner.login()\n",
        "run = finetuner.get_run('finetune-quora-dataset-bert-base-cased')\n",
        "print(f'Run status: {run.status()}')\n",
        "```"
      ]
    },
    {
      "cell_type": "markdown",
      "metadata": {
        "id": "agqrb0TX_Y4b"
      },
      "source": [
        "## Evaluating\n",
        "\n",
        "Our `EvaluationCallback` during fine-tuning ensures that after each epoch, an evaluation of our model is run. We can access the evaluation results in the logs as follows `print(run.logs())`:\n",
        "\n",
        "```bash\n",
        "  Training [3/3] ━━━━━━━━━━━━━━━━━━━━━━━━━━━━━━━━━━━━━━━━ 818/818 0:00:00 0:03:05 • loss: 0.000\n",
        "[15:36:40] DEBUG    Metric: 'model_average_precision' Value: 0.95728                                     __main__.py:202\n",
        "           DEBUG    Metric: 'model_dcg_at_k' Value: 1.33912                                              __main__.py:202\n",
        "           DEBUG    Metric: 'model_f1_score_at_k' Value: 0.13469                                         __main__.py:202\n",
        "           DEBUG    Metric: 'model_hit_at_k' Value: 0.99720                                              __main__.py:202\n",
        "           DEBUG    Metric: 'model_ndcg_at_k' Value: 0.97529                                             __main__.py:202\n",
        "           DEBUG    Metric: 'model_precision_at_k' Value: 0.07653                                        __main__.py:202\n",
        "           DEBUG    Metric: 'model_r_precision' Value: 0.94393                                           __main__.py:202\n",
        "           DEBUG    Metric: 'model_recall_at_k' Value: 0.99301                                           __main__.py:202\n",
        "           DEBUG    Metric: 'model_reciprocal_rank' Value: 0.96686                                       __main__.py:202\n",
        "           INFO     Done ✨                                                                              __main__.py:204\n",
        "           INFO     Saving fine-tuned models ...                                                         __main__.py:207\n",
        "           INFO     Saving model 'model' in /usr/src/app/tuned-models/model ...                          __main__.py:218\n",
        "[15:36:41] INFO     Pushing saved model to Jina AI Cloud ...                                                    __main__.py:225\n",
        "[15:37:32] INFO     Pushed model artifact ID: '62b9cb73a411d7e08d18bd16'                                 __main__.py:231\n",
        "           INFO     Finished 🚀                                                                          __main__.py:233                                                  __main__.py:225\n",
        "```"
      ]
    },
    {
      "cell_type": "markdown",
      "metadata": {
        "id": "KTfBfB8A_1fO"
      },
      "source": [
        "## Saving\n",
        "Once your run has successfully completed, you can save your fine-tuned model in the following way:"
      ]
    },
    {
      "cell_type": "code",
      "execution_count": null,
      "metadata": {
        "id": "z7AJw3X9-7C-"
      },
      "outputs": [],
      "source": [
        "artifact = run.save_artifact('bert-model')"
      ]
    },
    {
      "cell_type": "markdown",
      "metadata": {
        "id": "YYgPIR_kAI6z"
      },
      "source": [
        "## Inference\n",
        "\n",
        "Now you saved the `artifact` into your host machine,\n",
        "let's use the fine-tuned model to encode a new `Document`:\n",
        "\n",
        "```{admonition} Inference with ONNX\n",
        "In case you set `to_onnx=True` when calling `finetuner.fit` function,\n",
        "please use `model = finetuner.get_model(artifact, is_onnx=True)`\n",
        "```"
      ]
    },
    {
      "cell_type": "code",
      "execution_count": null,
      "metadata": {
        "id": "Qs2G-rNFAJ4I"
      },
      "outputs": [],
      "source": [
        "model = finetuner.get_model(artifact=artifact, device='cuda')\n",
        "\n",
        "query = DocumentArray([Document(text='How can I be an engineer?')])\n",
        "\n",
        "finetuner.encode(model=model, data=query)\n",
        "finetuner.encode(model=model, data=index_data)\n",
        "assert query.embeddings.shape == (1, 768)"
      ]
    },
    {
      "cell_type": "markdown",
      "metadata": {
        "id": "a_vUDidVIkh7"
      },
      "source": [
        "And finally you can use the embeded `query` to find top-k semantically related text within `index_data` as follows:"
      ]
    },
    {
      "cell_type": "code",
      "execution_count": null,
      "metadata": {
        "id": "-_bM-TXRE2h7"
      },
      "outputs": [],
      "source": [
        "query.match(index_data, limit=10, metric='cosine')"
      ]
    },
    {
      "cell_type": "markdown",
      "source": [
        "## Before and after\n",
        "We can directly compare the results of our fine-tuned model with its zero-shot counterpart to get a better idea of how finetuning affects the results of a search. While the zero-shot model is able to produce results that are very similar to the initial query, it is common for the topic of the question to change, with the structure staying the same. After fine-tuning, the returned questions are consistently relevant to the initial query, even in cases where the structure of the sentence is different.\n",
        "\n",
        "```plaintext\n",
        "Query: What's the best way to start learning robotics?\n",
        " matches pretrained:\n",
        " - What is the best way to start with robotics?\n",
        " - What is the best way to learn web programming?\n",
        " - What is the best way to start learning Japanese from scratch?\n",
        " - What is the best way to start learning a language?\n",
        " - What is the best place to learn data science?\n",
        " matches finetuned\n",
        " - What is good way to learn robotics?\n",
        " - What is the best way to start with robotics?\n",
        " - How can I get started learning about robotics?\n",
        " - How can I start to learn robotics from zero?\n",
        " - From where should a complete beginner (0 knowledge) start in learning robotics?\n",
        "\n",
        "Query: What online platforms can I post ads for beer money opportunity?\n",
        " matches pretrained:\n",
        " - On what online platforms can I post ads for beer money opportunity?\n",
        " - How can I restore a mobile-number only Facebook messenger account?\n",
        " - How do I earn money online without any blog or website?\n",
        " - Do I need to register my self to selling products on online platforms in India?\n",
        " - Which is the best website where we can buy instagram followers and likes?\n",
        " matches finetuned\n",
        " - On what online platforms can I post ads for beer money opportunity?\n",
        " - What are some legit ways to earn money online?\n",
        " - What are some genuine ways to earn money online?\n",
        " - What are the best legitimate methods to making money online?\n",
        " - What are the legitimate ways to earn money online?\n",
        "\n",
        "```\n"
      ],
      "metadata": {
        "id": "53Xtm0hidrjs"
      }
    },
    {
      "cell_type": "markdown",
      "metadata": {
        "id": "czK5pSUEAcdS"
      },
      "source": [
        "That's it!"
      ]
    }
  ],
  "metadata": {
    "accelerator": "GPU",
    "colab": {
      "provenance": []
    },
    "gpuClass": "standard",
    "kernelspec": {
      "display_name": "Python 3",
      "name": "python3"
    },
    "language_info": {
<<<<<<< HEAD
      "name": "python",
      "version": "3.7.15 (default, Oct 12 2022, 19:14:01) \n[GCC 11.2.0]"
    },
    "vscode": {
      "interpreter": {
        "hash": "9ad9c14fbc5ce15e23594239b0b0bb7cf990b71472055d7d43822c20d61e1cff"
      }
=======
      "name": "python"
>>>>>>> c652373c
    }
  },
  "nbformat": 4,
  "nbformat_minor": 0
}<|MERGE_RESOLUTION|>--- conflicted
+++ resolved
@@ -396,17 +396,7 @@
       "name": "python3"
     },
     "language_info": {
-<<<<<<< HEAD
-      "name": "python",
-      "version": "3.7.15 (default, Oct 12 2022, 19:14:01) \n[GCC 11.2.0]"
-    },
-    "vscode": {
-      "interpreter": {
-        "hash": "9ad9c14fbc5ce15e23594239b0b0bb7cf990b71472055d7d43822c20d61e1cff"
-      }
-=======
       "name": "python"
->>>>>>> c652373c
     }
   },
   "nbformat": 4,
