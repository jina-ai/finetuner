{
<<<<<<< HEAD
 "cells": [
  {
   "cell_type": "markdown",
   "metadata": {
    "id": "Huf1E2zq7JWb"
   },
   "source": [
    "# Text-to-Text Search via BERT\n",
    "\n",
    "<a href=\"https://colab.research.google.com/drive/1Ui3Gw3ZL785I7AuzlHv3I0-jTvFFxJ4_?usp=sharing\"><img alt=\"Open In Colab\" src=\"https://colab.research.google.com/assets/colab-badge.svg\"></a>\n",
    "\n",
    "Searching large amounts of text documents with text queries is a very popular use-case and Finetuner enables you to accomplish this easily.\n",
    "\n",
    "This guide will lead you through an example use-case to show you how Finetuner can be used for text to text retrieval (Dense Retrieval).\n",
    "\n",
    "*Note, please consider switching to GPU/TPU Runtime for faster inference.*\n",
    "\n",
    "## Install"
   ]
=======
  "cells": [
    {
      "cell_type": "markdown",
      "metadata": {
        "id": "Huf1E2zq7JWb"
      },
      "source": [
        "# Text-to-Text Search via BERT\n",
        "\n",
        "<a href=\"https://colab.research.google.com/drive/1Ui3Gw3ZL785I7AuzlHv3I0-jTvFFxJ4_?usp=sharing\"><img alt=\"Open In Colab\" src=\"https://colab.research.google.com/assets/colab-badge.svg\"></a>\n",
        "\n",
        "Searching large amounts of text documents with text queries is a very popular use-case and Finetuner enables you to accomplish this easily.\n",
        "\n",
        "This guide will lead you through an example use-case to show you how Finetuner can be used for text to text retrieval (Dense Retrieval).\n",
        "\n",
        "*Note, please consider switching to GPU/TPU Runtime for faster inference.*\n",
        "\n",
        "## Install"
      ]
    },
    {
      "cell_type": "code",
      "execution_count": null,
      "metadata": {
        "id": "CSuWo72R7Sno"
      },
      "outputs": [],
      "source": [
        "!pip install 'finetuner[full]'"
      ]
    },
    {
      "cell_type": "code",
      "source": [
        "!pip install git+https://github.com/jina-ai/jina-hubble-sdk.git@fix-post-success-type"
      ],
      "metadata": {
        "id": "cu1HRyCAlH_A"
      },
      "execution_count": null,
      "outputs": []
    },
    {
      "cell_type": "markdown",
      "metadata": {
        "id": "FPDhvWkw7kas"
      },
      "source": [
        "## Task\n",
        "\n",
        "In Finetuner, two BERT models are supported as backbones, namely `bert-base-cased` and `sentence-transformers/msmarco-distilbert-base-v3`, both of which are models hosted on Hugging Face.\n",
        "\n",
        "In this example, we will fine-tune `bert-base-cased` on the [Quora Question Pairs](https://www.sbert.net/examples/training/quora_duplicate_questions/README.html?highlight=quora#dataset) dataset, where the search task involves finding duplicate questions in the dataset. An example query for this search task might look as follows:\n",
        "\n",
        "```\n",
        "How can I be a good geologist?\n",
        "\n",
        "```\n",
        "\n",
        "Retrieved documents that could be duplicates for this question should then be ranked in the following order:\n",
        "\n",
        "```\n",
        "What should I do to be a great geologist?\n",
        "How do I become a geologist?\n",
        "What do geologists do?\n",
        "...\n",
        "\n",
        "```\n",
        "\n",
        "We can fine-tune BERT so that questions that are duplicates of each other are represented in close proximity and questions that are not duplicates will have representations that are further apart in the embedding space. In this way, we can rank the embeddings in our search space by their proximity to the query question and return the highest ranking duplicates."
      ]
    },
    {
      "cell_type": "markdown",
      "metadata": {
        "id": "SfR6g0E_8fOz"
      },
      "source": [
        "## Data\n",
        "\n",
        "We will use the [Quora Question Pairs](https://www.sbert.net/examples/training/quora_duplicate_questions/README.html?highlight=quora#dataset) dataset to show-case Finetuner for text to text search. We have already pre-processed this dataset and made it available for you to pull from Jina AI Cloud. Do this as follows:"
      ]
    },
    {
      "cell_type": "code",
      "execution_count": null,
      "metadata": {
        "id": "pwS11Nsg7jPM"
      },
      "outputs": [],
      "source": [
        "import finetuner\n",
        "from docarray import DocumentArray, Document\n",
        "\n",
        "finetuner.login(force=True)\n"
      ]
    },
    {
      "cell_type": "code",
      "execution_count": null,
      "metadata": {
        "id": "8PIO5T--p4tR"
      },
      "outputs": [],
      "source": [
        "train_data = DocumentArray.pull('finetuner/quora-train-da', show_progress=True)\n",
        "query_data = DocumentArray.pull('finetuner/quora-test-query-da', show_progress=True)\n",
        "index_data = DocumentArray.pull('finetuner/quora-test-index-da', show_progress=True)\n",
        "\n",
        "train_data.summary()"
      ]
    },
    {
      "cell_type": "markdown",
      "metadata": {
        "id": "r_IlEIp59g9v"
      },
      "source": [
        "So we have 104598 training `Document`s. Each `Document` consists of a text field that contains the question, as well as a `finetuner_label` which indicates the label to which the question belongs. If multiple questions have the same label, they are duplicates of one another. If they have different `finetuner_label`s, they have no duplicates of each other.\n",
        "\n",
        "As for the evaluation dataset, we load `query_data` and `index_data` separately. The `query_data` have the same structure as the `train_data`, consisting of labeled documents. The `index_data` are the data against which the queries will be matched, and contain many documents, some of which may be irrelevant to the queries (i.e. they have no duplicated in the `query_data`).\n",
        "If you look at the summaries for the `query_data` and `index_data`, you will find that they have the following number of samples:\n",
        "\n",
        "```\n",
        "Length of queries DocumentArray: 5000\n",
        "Length of index DocumentArray: 15746\n",
        "```"
      ]
    },
    {
      "cell_type": "markdown",
      "metadata": {
        "id": "aXYrABkN9vYO"
      },
      "source": [
        "## Backbone model\n",
        "To keep things simple, we have decided to fine-tune the BERT model `bert-base-cased`. We could also have chosen `sentence-transformers/msmarco-distilbert-base-v3` as our base model, which has already been fine-tuned on the MSMarco dataset. \n",
        "However, for the purpose of this experiment, we want to explore how much improvement in performance we can gain from fine-tuning `bert-base-cased` on the Quora Question Pairs dataset using Finetuner. \n",
        "Perhaps in the future, we might want to create another run where we experiment with fine-tuning other BERT models.\n",
        "\n"
      ]
    },
    {
      "cell_type": "markdown",
      "metadata": {
        "id": "IAlQArUB99oG"
      },
      "source": [
        "## Fine-tuning\n",
        "\n",
        "Now that we have the training and evaluation datasets loaded as `DocumentArray`s and selected our model, we can start our fine-tuning run."
      ]
    },
    {
      "cell_type": "code",
      "execution_count": null,
      "metadata": {
        "id": "hsRfjf1Z8ymZ"
      },
      "outputs": [],
      "source": [
        "from finetuner.callback import EvaluationCallback\n",
        "\n",
        "run = finetuner.fit(\n",
        "    model='bert-base-cased',\n",
        "    train_data='finetuner/quora-train-da',\n",
        "    loss='TripletMarginLoss',\n",
        "    optimizer='Adam',\n",
        "    learning_rate = 1e-5,\n",
        "    epochs=3,\n",
        "    batch_size=128,\n",
        "    device='cuda',\n",
        "    callbacks=[\n",
        "        EvaluationCallback(\n",
        "            query_data='finetuner/quora-test-query-da',\n",
        "            index_data='finetuner/quora-test-index-da',\n",
        "            batch_size=32\n",
        "        )\n",
        "    ]\n",
        ")"
      ]
    },
    {
      "cell_type": "markdown",
      "metadata": {
        "id": "j_MxAW9E-ddZ"
      },
      "source": [
        "Our fine-tuning call has a lot of arguments. Let's discuss what the most important ones are responsible for. \n",
        "\n",
        "Most importantly, we select our model with `model='bert-base-cased'` and pass our training data with `train_data=train_data`. These two arguments are required. \n",
        "We set our `experiment_name` to `'finetune-quora-dataset'` and our `run_name` to `'finetune-quora-dataset-bert-base-cased'`. \n",
        "This will make it easy for us to retrieve the experiment and run in the future. We also provide a short description of our run, just for some extra context. \n",
        "\n",
        "For this run, we select Finetuner's `TripletMarginLoss` and `TripletMarginMiner`, as they are most relevant for our use-case. The `TripletMarginLoss` measures the similarity between three tensors, namely the anchor, a positive sample and a negative sample. This makes sense for our task, since we want duplicate questions to have representations closer together, while non-duplicates should have more dissimilar representations. Likewise, the `TripletMarginMiner` outputs a tuple of size 3, with an anchor, a positive sample and a negative sample.\n",
        "\n",
        "Lastly, we provide an `EvaluationCallback` with our `query_data` and `index_data`. This evaluation is done at the end of each epoch and its results will be visible to us in the logs, which we will monitor in the next section. Since we have not specified which metrics should be applied, default metrics will be computed. The `Evaluation` section of this guide will show you the default metrics."
      ]
    },
    {
      "cell_type": "markdown",
      "metadata": {
        "id": "h0DGNRo8-lZD"
      },
      "source": [
        "## Monitoring\n",
        "\n",
        "Now that we've created a run, let's see its status. You can monitor the run by checking the status - `run.status()`, -and the logs `run.logs()` or `run.stream_logs()`. \n",
        "\n",
        "*note, the job will take around 15 minutes to finish.*"
      ]
    },
    {
      "cell_type": "code",
      "execution_count": null,
      "metadata": {
        "id": "gajka0TG-S6u"
      },
      "outputs": [],
      "source": [
        "for entry in run.stream_logs():\n",
        "    print(entry)"
      ]
    },
    {
      "cell_type": "markdown",
      "metadata": {
        "id": "7AuB0IWC_CSt"
      },
      "source": [
        "Dependending on the size of the training data, some runs might take up to several hours. You can later reconnect to your run very easily to monitor its status.\n",
        "\n",
        "```python\n",
        "import finetuner\n",
        "\n",
        "finetuner.login()\n",
        "run = finetuner.get_run('finetune-quora-dataset-bert-base-cased')\n",
        "print(f'Run status: {run.status()}')\n",
        "```"
      ]
    },
    {
      "cell_type": "markdown",
      "metadata": {
        "id": "agqrb0TX_Y4b"
      },
      "source": [
        "## Evaluating\n",
        "\n",
        "Our `EvaluationCallback` during fine-tuning ensures that after each epoch, an evaluation of our model is run. We can access the evaluation results in the logs as follows `print(run.logs())`:\n",
        "\n",
        "```bash\n",
        "  Training [3/3] ━━━━━━━━━━━━━━━━━━━━━━━━━━━━━━━━━━━━━━━━ 818/818 0:00:00 0:03:05 • loss: 0.000\n",
        "[15:36:40] DEBUG    Metric: 'model_average_precision' Value: 0.95728                                     __main__.py:202\n",
        "           DEBUG    Metric: 'model_dcg_at_k' Value: 1.33912                                              __main__.py:202\n",
        "           DEBUG    Metric: 'model_f1_score_at_k' Value: 0.13469                                         __main__.py:202\n",
        "           DEBUG    Metric: 'model_hit_at_k' Value: 0.99720                                              __main__.py:202\n",
        "           DEBUG    Metric: 'model_ndcg_at_k' Value: 0.97529                                             __main__.py:202\n",
        "           DEBUG    Metric: 'model_precision_at_k' Value: 0.07653                                        __main__.py:202\n",
        "           DEBUG    Metric: 'model_r_precision' Value: 0.94393                                           __main__.py:202\n",
        "           DEBUG    Metric: 'model_recall_at_k' Value: 0.99301                                           __main__.py:202\n",
        "           DEBUG    Metric: 'model_reciprocal_rank' Value: 0.96686                                       __main__.py:202\n",
        "           INFO     Done ✨                                                                              __main__.py:204\n",
        "           INFO     Saving fine-tuned models ...                                                         __main__.py:207\n",
        "           INFO     Saving model 'model' in /usr/src/app/tuned-models/model ...                          __main__.py:218\n",
        "[15:36:41] INFO     Pushing saved model to Jina AI Cloud ...                                                    __main__.py:225\n",
        "[15:37:32] INFO     Pushed model artifact ID: '62b9cb73a411d7e08d18bd16'                                 __main__.py:231\n",
        "           INFO     Finished 🚀                                                                          __main__.py:233                                                  __main__.py:225\n",
        "```"
      ]
    },
    {
      "cell_type": "markdown",
      "metadata": {
        "id": "KTfBfB8A_1fO"
      },
      "source": [
        "## Saving\n",
        "Once your run has successfully completed, you can save your fine-tuned model in the following way:"
      ]
    },
    {
      "cell_type": "code",
      "execution_count": null,
      "metadata": {
        "id": "z7AJw3X9-7C-"
      },
      "outputs": [],
      "source": [
        "artifact = run.save_artifact('bert-model')"
      ]
    },
    {
      "cell_type": "markdown",
      "metadata": {
        "id": "YYgPIR_kAI6z"
      },
      "source": [
        "## Inference\n",
        "\n",
        "Now you saved the `artifact` into your host machine,\n",
        "let's use the fine-tuned model to encode a new `Document`:\n",
        "\n",
        "```{admonition} Inference with ONNX\n",
        "In case you set `to_onnx=True` when calling `finetuner.fit` function,\n",
        "please use `model = finetuner.get_model(artifact, is_onnx=True)`\n",
        "```"
      ]
    },
    {
      "cell_type": "code",
      "execution_count": null,
      "metadata": {
        "id": "Qs2G-rNFAJ4I"
      },
      "outputs": [],
      "source": [
        "model = finetuner.get_model(artifact=artifact, device='cuda')\n",
        "\n",
        "query = DocumentArray([Document(text='How can I be an engineer?')])\n",
        "\n",
        "finetuner.encode(model=model, data=query)\n",
        "finetuner.encode(model=model, data=index_data)\n",
        "assert query.embeddings.shape == (1, 768)"
      ]
    },
    {
      "cell_type": "markdown",
      "metadata": {
        "id": "a_vUDidVIkh7"
      },
      "source": [
        "And finally you can use the embeded `query` to find top-k semantically related text within `index_data` as follows:"
      ]
    },
    {
      "cell_type": "code",
      "execution_count": null,
      "metadata": {
        "id": "-_bM-TXRE2h7"
      },
      "outputs": [],
      "source": [
        "query.match(index_data, limit=10, metric='cosine')"
      ]
    },
    {
      "cell_type": "markdown",
      "source": [
        "## Before and after\n",
        "We can directly compare the results of our fine-tuned model with its zero-shot counterpart to get a better idea of how finetuning affects the results of a search. While the zero-shot model is able to produce results that are very similar to the initial query, it is common for the topic of the question to change, with the structure staying the same. After fine-tuning, the returned questions are consistently relevant to the initial query, even in cases where the structure of the sentence is different.\n",
        "\n",
        "```python\n",
        "import copy\n",
        "\n",
        "query_pt = DocumentArray.pull('finetuner/quora-test-query-da', show_progress=True)\n",
        "index_pt = DocumentArray.pull('finetuner/quora-test-index-da', show_progress=True)\n",
        "\n",
        "query_ft = copy.deepcopy(query_pt)\n",
        "index_ft = copy.deepcopy(index_pt)\n",
        "\n",
        "model_pt = finetuner.build_model('bert-base-cased')\n",
        "\n",
        "finetuner.encode(model=model, data=query_ft)\n",
        "finetuner.encode(model=model, data=index_ft)\n",
        "\n",
        "finetuner.encode(model=model_pt, data=query_pt)\n",
        "finetuner.encode(model=model_pt, data=index_pt)\n",
        "\n",
        "query_ft.match(index_ft)\n",
        "query_py.match(index_pt)\n",
        "\n",
        "num_samples = 5\n",
        "\n",
        "for i, (doc_pt, doc_ft) in enumerate(zip(query_pt, query_ft)):\n",
        "  if i < num_samples:\n",
        "    print(f'\\nQuery: {doc_ft.text}')\n",
        "    print(' matches pretrained:')\n",
        "    for match in doc_pt.matches[:5]:\n",
        "      print(f' - {match.text}')\n",
        "    print(' matches finetuned')\n",
        "    for match in doc_ft.matches[:5]:\n",
        "      print(f' - {match.text}')\n",
        "\n",
        "```\n",
        "\n",
        "```plaintext\n",
        "\n",
        "Query: What's the best way to start learning robotics?\n",
        " matches pretrained:\n",
        " - What is the best way to start with robotics?\n",
        " - What is the best way to learn web programming?\n",
        " - What is the best way to start learning Japanese from scratch?\n",
        " - What is the best way to start learning a language?\n",
        " - What is the best place to learn data science?\n",
        " matches finetuned\n",
        " - What is good way to learn robotics?\n",
        " - What is the best way to start with robotics?\n",
        " - How can I get started learning about robotics?\n",
        " - How can I start to learn robotics from zero?\n",
        " - From where should a complete beginner (0 knowledge) start in learning robotics?\n",
        "\n",
        "Query: What online platforms can I post ads for beer money opportunity?\n",
        " matches pretrained:\n",
        " - On what online platforms can I post ads for beer money opportunity?\n",
        " - How can I restore a mobile-number only Facebook messenger account?\n",
        " - How do I earn money online without any blog or website?\n",
        " - Do I need to register my self to selling products on online platforms in India?\n",
        " - Which is the best website where we can buy instagram followers and likes?\n",
        " matches finetuned\n",
        " - On what online platforms can I post ads for beer money opportunity?\n",
        " - What are some legit ways to earn money online?\n",
        " - What are some genuine ways to earn money online?\n",
        " - What are the best legitimate methods to making money online?\n",
        " - What are the legitimate ways to earn money online?\n",
        "\n",
        "```\n"
      ],
      "metadata": {
        "id": "53Xtm0hidrjs"
      }
    },
    {
      "cell_type": "markdown",
      "metadata": {
        "id": "czK5pSUEAcdS"
      },
      "source": [
        "That's it!"
      ]
    }
  ],
  "metadata": {
    "accelerator": "GPU",
    "colab": {
      "provenance": []
    },
    "gpuClass": "standard",
    "kernelspec": {
      "display_name": "Python 3",
      "name": "python3"
    },
    "language_info": {
      "name": "python"
    }
>>>>>>> fb9296d5
  },
  {
   "cell_type": "code",
   "execution_count": null,
   "metadata": {
    "id": "CSuWo72R7Sno"
   },
   "outputs": [],
   "source": [
    "!pip install 'finetuner[full]'"
   ]
  },
  {
   "cell_type": "markdown",
   "metadata": {
    "id": "FPDhvWkw7kas"
   },
   "source": [
    "## Task\n",
    "\n",
    "In Finetuner, two BERT models are supported as backbones, namely `bert-base-cased` and `sentence-transformers/msmarco-distilbert-base-v3`, both of which are models hosted on Hugging Face.\n",
    "\n",
    "In this example, we will fine-tune `bert-base-cased` on the [Quora Question Pairs](https://www.sbert.net/examples/training/quora_duplicate_questions/README.html?highlight=quora#dataset) dataset, where the search task involves finding duplicate questions in the dataset. An example query for this search task might look as follows:\n",
    "\n",
    "```\n",
    "How can I be a good geologist?\n",
    "\n",
    "```\n",
    "\n",
    "Retrieved documents that could be duplicates for this question should then be ranked in the following order:\n",
    "\n",
    "```\n",
    "What should I do to be a great geologist?\n",
    "How do I become a geologist?\n",
    "What do geologists do?\n",
    "...\n",
    "\n",
    "```\n",
    "\n",
    "We can fine-tune BERT so that questions that are duplicates of each other are represented in close proximity and questions that are not duplicates will have representations that are further apart in the embedding space. In this way, we can rank the embeddings in our search space by their proximity to the query question and return the highest ranking duplicates."
   ]
  },
  {
   "cell_type": "markdown",
   "metadata": {
    "id": "SfR6g0E_8fOz"
   },
   "source": [
    "## Data\n",
    "\n",
    "We will use the [Quora Question Pairs](https://www.sbert.net/examples/training/quora_duplicate_questions/README.html?highlight=quora#dataset) dataset to show-case Finetuner for text to text search. We have already pre-processed this dataset and made it available for you to pull from Jina AI Cloud. Do this as follows:"
   ]
  },
  {
   "cell_type": "code",
   "execution_count": null,
   "metadata": {
    "id": "pwS11Nsg7jPM"
   },
   "outputs": [],
   "source": [
    "import finetuner\n",
    "from docarray import DocumentArray, Document\n",
    "\n",
    "finetuner.login()"
   ]
  },
  {
   "cell_type": "code",
   "execution_count": null,
   "metadata": {
    "id": "8PIO5T--p4tR"
   },
   "outputs": [],
   "source": [
    "train_data = DocumentArray.pull('quora_train.da', show_progress=True)\n",
    "query_data = DocumentArray.pull('quora_query_dev.da', show_progress=True)\n",
    "index_data = DocumentArray.pull('quora_index_dev.da', show_progress=True)\n",
    "\n",
    "train_data.summary()"
   ]
  },
  {
   "cell_type": "markdown",
   "metadata": {
    "id": "r_IlEIp59g9v"
   },
   "source": [
    "So we have 104598 training `Document`s. Each `Document` consists of a text field that contains the question, as well as a `finetuner_label` which indicates the label to which the question belongs. If multiple questions have the same label, they are duplicates of one another. If they have different `finetuner_label`s, they have no duplicates of each other.\n",
    "\n",
    "As for the evaluation dataset, we load `query_data` and `index_data` separately. The `query_data` have the same structure as the `train_data`, consisting of labeled documents. The `index_data` are the data against which the queries will be matched, and contain many documents, some of which may be irrelevant to the queries (i.e. they have no duplicated in the `query_data`).\n",
    "If you look at the summaries for the `query_data` and `index_data`, you will find that they have the following number of samples:\n",
    "\n",
    "```\n",
    "Length of queries DocumentArray: 5000\n",
    "Length of index DocumentArray: 15746\n",
    "```"
   ]
  },
  {
   "cell_type": "markdown",
   "metadata": {
    "id": "aXYrABkN9vYO"
   },
   "source": [
    "## Backbone model\n",
    "To keep things simple, we have decided to fine-tune the BERT model `bert-base-cased`. We could also have chosen `sentence-transformers/msmarco-distilbert-base-v3` as our base model, which has already been fine-tuned on the MSMarco dataset. \n",
    "However, for the purpose of this experiment, we want to explore how much improvement in performance we can gain from fine-tuning `bert-base-cased` on the Quora Question Pairs dataset using Finetuner. \n",
    "Perhaps in the future, we might want to create another run where we experiment with fine-tuning other BERT models.\n",
    "\n"
   ]
  },
  {
   "cell_type": "markdown",
   "metadata": {
    "id": "IAlQArUB99oG"
   },
   "source": [
    "## Fine-tuning\n",
    "\n",
    "Now that we have the training and evaluation datasets loaded as `DocumentArray`s and selected our model, we can start our fine-tuning run."
   ]
  },
  {
   "cell_type": "code",
   "execution_count": null,
   "metadata": {
    "id": "hsRfjf1Z8ymZ"
   },
   "outputs": [],
   "source": [
    "from finetuner.callback import EvaluationCallback\n",
    "\n",
    "run = finetuner.fit(\n",
    "    model='bert-base-cased',\n",
    "    train_data='quora_train.da',\n",
    "    loss='TripletMarginLoss',\n",
    "    optimizer='Adam',\n",
    "    learning_rate = 1e-5,\n",
    "    epochs=3,\n",
    "    batch_size=128,\n",
    "    device='cuda',\n",
    "    callbacks=[\n",
    "        EvaluationCallback(\n",
    "            query_data='quora_query_dev.da',\n",
    "            index_data='quora_index_dev.da',\n",
    "            batch_size=32\n",
    "        )\n",
    "    ]\n",
    ")"
   ]
  },
  {
   "cell_type": "markdown",
   "metadata": {
    "id": "j_MxAW9E-ddZ"
   },
   "source": [
    "Our fine-tuning call has a lot of arguments. Let's discuss what the most important ones are responsible for. \n",
    "\n",
    "Most importantly, we select our model with `model='bert-base-cased'` and pass our training data with `train_data=train_data`. These two arguments are required. \n",
    "We set our `experiment_name` to `'finetune-quora-dataset'` and our `run_name` to `'finetune-quora-dataset-bert-base-cased'`. \n",
    "This will make it easy for us to retrieve the experiment and run in the future. We also provide a short description of our run, just for some extra context. \n",
    "\n",
    "For this run, we select Finetuner's `TripletMarginLoss` and `TripletMarginMiner`, as they are most relevant for our use-case. The `TripletMarginLoss` measures the similarity between three tensors, namely the anchor, a positive sample and a negative sample. This makes sense for our task, since we want duplicate questions to have representations closer together, while non-duplicates should have more dissimilar representations. Likewise, the `TripletMarginMiner` outputs a tuple of size 3, with an anchor, a positive sample and a negative sample.\n",
    "\n",
    "Lastly, we provide an `EvaluationCallback` with our `query_data` and `index_data`. This evaluation is done at the end of each epoch and its results will be visible to us in the logs, which we will monitor in the next section. Since we have not specified which metrics should be applied, default metrics will be computed. The `Evaluation` section of this guide will show you the default metrics."
   ]
  },
  {
   "cell_type": "markdown",
   "metadata": {
    "id": "h0DGNRo8-lZD"
   },
   "source": [
    "## Monitoring\n",
    "\n",
    "Now that we've created a run, let's see its status. You can monitor the run by checking the status - `run.status()`, -and the logs `run.logs()` or `run.stream_logs()`. \n",
    "\n",
    "*note, the job will take around 15 minutes to finish.*"
   ]
  },
  {
   "cell_type": "code",
   "execution_count": null,
   "metadata": {
    "id": "gajka0TG-S6u"
   },
   "outputs": [],
   "source": [
    "for entry in run.stream_logs():\n",
    "    print(entry)"
   ]
  },
  {
   "cell_type": "markdown",
   "metadata": {
    "id": "7AuB0IWC_CSt"
   },
   "source": [
    "Dependending on the size of the training data, some runs might take up to several hours. You can later reconnect to your run very easily to monitor its status.\n",
    "\n",
    "```python\n",
    "import finetuner\n",
    "\n",
    "finetuner.login()\n",
    "run = finetuner.get_run('finetune-quora-dataset-bert-base-cased')\n",
    "print(f'Run status: {run.status()}')\n",
    "```"
   ]
  },
  {
   "cell_type": "markdown",
   "metadata": {
    "id": "agqrb0TX_Y4b"
   },
   "source": [
    "## Evaluating\n",
    "\n",
    "Our `EvaluationCallback` during fine-tuning ensures that after each epoch, an evaluation of our model is run. We can access the evaluation results in the logs as follows `print(run.logs())`:\n",
    "\n",
    "```bash\n",
    "  Training [3/3] ━━━━━━━━━━━━━━━━━━━━━━━━━━━━━━━━━━━━━━━━ 818/818 0:00:00 0:03:05 • loss: 0.000\n",
    "[15:36:40] DEBUG    Metric: 'model_average_precision' Value: 0.95728                                     __main__.py:202\n",
    "           DEBUG    Metric: 'model_dcg_at_k' Value: 1.33912                                              __main__.py:202\n",
    "           DEBUG    Metric: 'model_f1_score_at_k' Value: 0.13469                                         __main__.py:202\n",
    "           DEBUG    Metric: 'model_hit_at_k' Value: 0.99720                                              __main__.py:202\n",
    "           DEBUG    Metric: 'model_ndcg_at_k' Value: 0.97529                                             __main__.py:202\n",
    "           DEBUG    Metric: 'model_precision_at_k' Value: 0.07653                                        __main__.py:202\n",
    "           DEBUG    Metric: 'model_r_precision' Value: 0.94393                                           __main__.py:202\n",
    "           DEBUG    Metric: 'model_recall_at_k' Value: 0.99301                                           __main__.py:202\n",
    "           DEBUG    Metric: 'model_reciprocal_rank' Value: 0.96686                                       __main__.py:202\n",
    "           INFO     Done ✨                                                                              __main__.py:204\n",
    "           INFO     Saving fine-tuned models ...                                                         __main__.py:207\n",
    "           INFO     Saving model 'model' in /usr/src/app/tuned-models/model ...                          __main__.py:218\n",
    "[15:36:41] INFO     Pushing saved model to Jina AI Cloud ...                                                    __main__.py:225\n",
    "[15:37:32] INFO     Pushed model artifact ID: '62b9cb73a411d7e08d18bd16'                                 __main__.py:231\n",
    "           INFO     Finished 🚀                                                                          __main__.py:233                                                  __main__.py:225\n",
    "```"
   ]
  },
  {
   "cell_type": "markdown",
   "metadata": {
    "id": "KTfBfB8A_1fO"
   },
   "source": [
    "## Saving\n",
    "Once your run has successfully completed, you can save your fine-tuned model in the following way:"
   ]
  },
  {
   "cell_type": "code",
   "execution_count": null,
   "metadata": {
    "id": "z7AJw3X9-7C-"
   },
   "outputs": [],
   "source": [
    "artifact = run.save_artifact('bert-model')"
   ]
  },
  {
   "cell_type": "markdown",
   "metadata": {
    "id": "YYgPIR_kAI6z"
   },
   "source": [
    "## Inference\n",
    "\n",
    "Now you saved the `artifact` into your host machine,\n",
    "let's use the fine-tuned model to encode a new `Document`:\n",
    "\n",
    "```{admonition} Inference with ONNX\n",
    "In case you set `to_onnx=True` when calling `finetuner.fit` function,\n",
    "please use `model = finetuner.get_model(artifact, is_onnx=True)`\n",
    "```"
   ]
  },
  {
   "cell_type": "code",
   "execution_count": null,
   "metadata": {
    "id": "Qs2G-rNFAJ4I"
   },
   "outputs": [],
   "source": [
    "model = finetuner.get_model(artifact=artifact, device='cuda')\n",
    "\n",
    "query = DocumentArray([Document(text='How can I be an engineer?')])\n",
    "\n",
    "finetuner.encode(model=model, data=query)\n",
    "finetuner.encode(model=model, data=index_data)\n",
    "assert query.embeddings.shape == (1, 768)"
   ]
  },
  {
   "cell_type": "markdown",
   "metadata": {
    "id": "a_vUDidVIkh7"
   },
   "source": [
    "And finally you can use the embeded `query` to find top-k semantically related text within `index_data` as follows:"
   ]
  },
  {
   "cell_type": "code",
   "execution_count": null,
   "metadata": {
    "id": "-_bM-TXRE2h7"
   },
   "outputs": [],
   "source": [
    "query.match(index_data, limit=10, metric='cosine')"
   ]
  },
  {
   "cell_type": "markdown",
   "metadata": {},
   "source": [
    "## Before and after\n",
    "We can directly compare the results of our fine-tuned model with its zero-shot counterpart to get a better idea of how finetuning affects the results of a search. While the zero-shot model is able to produce results that are very similar to the initial query, it is common for the topic of the question to change, with the structure staying the same. After fine-tuning, the returned questions are consistently relevant to the initial query, even in cases where the structure of the sentence is different.\n",
    "\n",
    "```plaintext\n",
    "\n",
    "Query: What's the best way to start learning robotics?\n",
    " matches pretrained:\n",
    " - What is the best way to start with robotics?\n",
    " - What is the best way to learn web programming?\n",
    " - What is the best way to start learning Japanese from scratch?\n",
    " - What is the best way to start learning a language?\n",
    " - What is the best place to learn data science?\n",
    " matches finetuned\n",
    " - What is good way to learn robotics?\n",
    " - What is the best way to start with robotics?\n",
    " - How can I get started learning about robotics?\n",
    " - How can I start to learn robotics from zero?\n",
    " - From where should a complete beginner (0 knowledge) start in learning robotics?\n",
    "\n",
    "Query: What online platforms can I post ads for beer money opportunity?\n",
    " matches pretrained:\n",
    " - On what online platforms can I post ads for beer money opportunity?\n",
    " - How can I restore a mobile-number only Facebook messenger account?\n",
    " - How do I earn money online without any blog or website?\n",
    " - Do I need to register my self to selling products on online platforms in India?\n",
    " - Which is the best website where we can buy instagram followers and likes?\n",
    " matches finetuned\n",
    " - On what online platforms can I post ads for beer money opportunity?\n",
    " - What are some legit ways to earn money online?\n",
    " - What are some genuine ways to earn money online?\n",
    " - What are the best legitimate methods to making money online?\n",
    " - What are the legitimate ways to earn money online?\n",
    "\n",
    "```\n"
   ]
  },
  {
   "cell_type": "markdown",
   "metadata": {
    "id": "czK5pSUEAcdS"
   },
   "source": [
    "That's it!"
   ]
  }
 ],
 "metadata": {
  "accelerator": "GPU",
  "colab": {
   "collapsed_sections": [],
   "provenance": []
  },
  "gpuClass": "standard",
  "kernelspec": {
   "display_name": "Python 3 (ipykernel)",
   "language": "python",
   "name": "python3"
  },
  "language_info": {
   "codemirror_mode": {
    "name": "ipython",
    "version": 3
   },
   "file_extension": ".py",
   "mimetype": "text/x-python",
   "name": "python",
   "nbconvert_exporter": "python",
   "pygments_lexer": "ipython3",
   "version": "3.9.12"
  },
  "vscode": {
   "interpreter": {
    "hash": "9ad9c14fbc5ce15e23594239b0b0bb7cf990b71472055d7d43822c20d61e1cff"
   }
  }
 },
 "nbformat": 4,
 "nbformat_minor": 4
}<|MERGE_RESOLUTION|>--- conflicted
+++ resolved
@@ -1,25 +1,4 @@
 {
-<<<<<<< HEAD
- "cells": [
-  {
-   "cell_type": "markdown",
-   "metadata": {
-    "id": "Huf1E2zq7JWb"
-   },
-   "source": [
-    "# Text-to-Text Search via BERT\n",
-    "\n",
-    "<a href=\"https://colab.research.google.com/drive/1Ui3Gw3ZL785I7AuzlHv3I0-jTvFFxJ4_?usp=sharing\"><img alt=\"Open In Colab\" src=\"https://colab.research.google.com/assets/colab-badge.svg\"></a>\n",
-    "\n",
-    "Searching large amounts of text documents with text queries is a very popular use-case and Finetuner enables you to accomplish this easily.\n",
-    "\n",
-    "This guide will lead you through an example use-case to show you how Finetuner can be used for text to text retrieval (Dense Retrieval).\n",
-    "\n",
-    "*Note, please consider switching to GPU/TPU Runtime for faster inference.*\n",
-    "\n",
-    "## Install"
-   ]
-=======
   "cells": [
     {
       "cell_type": "markdown",
@@ -465,403 +444,7 @@
     "language_info": {
       "name": "python"
     }
->>>>>>> fb9296d5
   },
-  {
-   "cell_type": "code",
-   "execution_count": null,
-   "metadata": {
-    "id": "CSuWo72R7Sno"
-   },
-   "outputs": [],
-   "source": [
-    "!pip install 'finetuner[full]'"
-   ]
-  },
-  {
-   "cell_type": "markdown",
-   "metadata": {
-    "id": "FPDhvWkw7kas"
-   },
-   "source": [
-    "## Task\n",
-    "\n",
-    "In Finetuner, two BERT models are supported as backbones, namely `bert-base-cased` and `sentence-transformers/msmarco-distilbert-base-v3`, both of which are models hosted on Hugging Face.\n",
-    "\n",
-    "In this example, we will fine-tune `bert-base-cased` on the [Quora Question Pairs](https://www.sbert.net/examples/training/quora_duplicate_questions/README.html?highlight=quora#dataset) dataset, where the search task involves finding duplicate questions in the dataset. An example query for this search task might look as follows:\n",
-    "\n",
-    "```\n",
-    "How can I be a good geologist?\n",
-    "\n",
-    "```\n",
-    "\n",
-    "Retrieved documents that could be duplicates for this question should then be ranked in the following order:\n",
-    "\n",
-    "```\n",
-    "What should I do to be a great geologist?\n",
-    "How do I become a geologist?\n",
-    "What do geologists do?\n",
-    "...\n",
-    "\n",
-    "```\n",
-    "\n",
-    "We can fine-tune BERT so that questions that are duplicates of each other are represented in close proximity and questions that are not duplicates will have representations that are further apart in the embedding space. In this way, we can rank the embeddings in our search space by their proximity to the query question and return the highest ranking duplicates."
-   ]
-  },
-  {
-   "cell_type": "markdown",
-   "metadata": {
-    "id": "SfR6g0E_8fOz"
-   },
-   "source": [
-    "## Data\n",
-    "\n",
-    "We will use the [Quora Question Pairs](https://www.sbert.net/examples/training/quora_duplicate_questions/README.html?highlight=quora#dataset) dataset to show-case Finetuner for text to text search. We have already pre-processed this dataset and made it available for you to pull from Jina AI Cloud. Do this as follows:"
-   ]
-  },
-  {
-   "cell_type": "code",
-   "execution_count": null,
-   "metadata": {
-    "id": "pwS11Nsg7jPM"
-   },
-   "outputs": [],
-   "source": [
-    "import finetuner\n",
-    "from docarray import DocumentArray, Document\n",
-    "\n",
-    "finetuner.login()"
-   ]
-  },
-  {
-   "cell_type": "code",
-   "execution_count": null,
-   "metadata": {
-    "id": "8PIO5T--p4tR"
-   },
-   "outputs": [],
-   "source": [
-    "train_data = DocumentArray.pull('quora_train.da', show_progress=True)\n",
-    "query_data = DocumentArray.pull('quora_query_dev.da', show_progress=True)\n",
-    "index_data = DocumentArray.pull('quora_index_dev.da', show_progress=True)\n",
-    "\n",
-    "train_data.summary()"
-   ]
-  },
-  {
-   "cell_type": "markdown",
-   "metadata": {
-    "id": "r_IlEIp59g9v"
-   },
-   "source": [
-    "So we have 104598 training `Document`s. Each `Document` consists of a text field that contains the question, as well as a `finetuner_label` which indicates the label to which the question belongs. If multiple questions have the same label, they are duplicates of one another. If they have different `finetuner_label`s, they have no duplicates of each other.\n",
-    "\n",
-    "As for the evaluation dataset, we load `query_data` and `index_data` separately. The `query_data` have the same structure as the `train_data`, consisting of labeled documents. The `index_data` are the data against which the queries will be matched, and contain many documents, some of which may be irrelevant to the queries (i.e. they have no duplicated in the `query_data`).\n",
-    "If you look at the summaries for the `query_data` and `index_data`, you will find that they have the following number of samples:\n",
-    "\n",
-    "```\n",
-    "Length of queries DocumentArray: 5000\n",
-    "Length of index DocumentArray: 15746\n",
-    "```"
-   ]
-  },
-  {
-   "cell_type": "markdown",
-   "metadata": {
-    "id": "aXYrABkN9vYO"
-   },
-   "source": [
-    "## Backbone model\n",
-    "To keep things simple, we have decided to fine-tune the BERT model `bert-base-cased`. We could also have chosen `sentence-transformers/msmarco-distilbert-base-v3` as our base model, which has already been fine-tuned on the MSMarco dataset. \n",
-    "However, for the purpose of this experiment, we want to explore how much improvement in performance we can gain from fine-tuning `bert-base-cased` on the Quora Question Pairs dataset using Finetuner. \n",
-    "Perhaps in the future, we might want to create another run where we experiment with fine-tuning other BERT models.\n",
-    "\n"
-   ]
-  },
-  {
-   "cell_type": "markdown",
-   "metadata": {
-    "id": "IAlQArUB99oG"
-   },
-   "source": [
-    "## Fine-tuning\n",
-    "\n",
-    "Now that we have the training and evaluation datasets loaded as `DocumentArray`s and selected our model, we can start our fine-tuning run."
-   ]
-  },
-  {
-   "cell_type": "code",
-   "execution_count": null,
-   "metadata": {
-    "id": "hsRfjf1Z8ymZ"
-   },
-   "outputs": [],
-   "source": [
-    "from finetuner.callback import EvaluationCallback\n",
-    "\n",
-    "run = finetuner.fit(\n",
-    "    model='bert-base-cased',\n",
-    "    train_data='quora_train.da',\n",
-    "    loss='TripletMarginLoss',\n",
-    "    optimizer='Adam',\n",
-    "    learning_rate = 1e-5,\n",
-    "    epochs=3,\n",
-    "    batch_size=128,\n",
-    "    device='cuda',\n",
-    "    callbacks=[\n",
-    "        EvaluationCallback(\n",
-    "            query_data='quora_query_dev.da',\n",
-    "            index_data='quora_index_dev.da',\n",
-    "            batch_size=32\n",
-    "        )\n",
-    "    ]\n",
-    ")"
-   ]
-  },
-  {
-   "cell_type": "markdown",
-   "metadata": {
-    "id": "j_MxAW9E-ddZ"
-   },
-   "source": [
-    "Our fine-tuning call has a lot of arguments. Let's discuss what the most important ones are responsible for. \n",
-    "\n",
-    "Most importantly, we select our model with `model='bert-base-cased'` and pass our training data with `train_data=train_data`. These two arguments are required. \n",
-    "We set our `experiment_name` to `'finetune-quora-dataset'` and our `run_name` to `'finetune-quora-dataset-bert-base-cased'`. \n",
-    "This will make it easy for us to retrieve the experiment and run in the future. We also provide a short description of our run, just for some extra context. \n",
-    "\n",
-    "For this run, we select Finetuner's `TripletMarginLoss` and `TripletMarginMiner`, as they are most relevant for our use-case. The `TripletMarginLoss` measures the similarity between three tensors, namely the anchor, a positive sample and a negative sample. This makes sense for our task, since we want duplicate questions to have representations closer together, while non-duplicates should have more dissimilar representations. Likewise, the `TripletMarginMiner` outputs a tuple of size 3, with an anchor, a positive sample and a negative sample.\n",
-    "\n",
-    "Lastly, we provide an `EvaluationCallback` with our `query_data` and `index_data`. This evaluation is done at the end of each epoch and its results will be visible to us in the logs, which we will monitor in the next section. Since we have not specified which metrics should be applied, default metrics will be computed. The `Evaluation` section of this guide will show you the default metrics."
-   ]
-  },
-  {
-   "cell_type": "markdown",
-   "metadata": {
-    "id": "h0DGNRo8-lZD"
-   },
-   "source": [
-    "## Monitoring\n",
-    "\n",
-    "Now that we've created a run, let's see its status. You can monitor the run by checking the status - `run.status()`, -and the logs `run.logs()` or `run.stream_logs()`. \n",
-    "\n",
-    "*note, the job will take around 15 minutes to finish.*"
-   ]
-  },
-  {
-   "cell_type": "code",
-   "execution_count": null,
-   "metadata": {
-    "id": "gajka0TG-S6u"
-   },
-   "outputs": [],
-   "source": [
-    "for entry in run.stream_logs():\n",
-    "    print(entry)"
-   ]
-  },
-  {
-   "cell_type": "markdown",
-   "metadata": {
-    "id": "7AuB0IWC_CSt"
-   },
-   "source": [
-    "Dependending on the size of the training data, some runs might take up to several hours. You can later reconnect to your run very easily to monitor its status.\n",
-    "\n",
-    "```python\n",
-    "import finetuner\n",
-    "\n",
-    "finetuner.login()\n",
-    "run = finetuner.get_run('finetune-quora-dataset-bert-base-cased')\n",
-    "print(f'Run status: {run.status()}')\n",
-    "```"
-   ]
-  },
-  {
-   "cell_type": "markdown",
-   "metadata": {
-    "id": "agqrb0TX_Y4b"
-   },
-   "source": [
-    "## Evaluating\n",
-    "\n",
-    "Our `EvaluationCallback` during fine-tuning ensures that after each epoch, an evaluation of our model is run. We can access the evaluation results in the logs as follows `print(run.logs())`:\n",
-    "\n",
-    "```bash\n",
-    "  Training [3/3] ━━━━━━━━━━━━━━━━━━━━━━━━━━━━━━━━━━━━━━━━ 818/818 0:00:00 0:03:05 • loss: 0.000\n",
-    "[15:36:40] DEBUG    Metric: 'model_average_precision' Value: 0.95728                                     __main__.py:202\n",
-    "           DEBUG    Metric: 'model_dcg_at_k' Value: 1.33912                                              __main__.py:202\n",
-    "           DEBUG    Metric: 'model_f1_score_at_k' Value: 0.13469                                         __main__.py:202\n",
-    "           DEBUG    Metric: 'model_hit_at_k' Value: 0.99720                                              __main__.py:202\n",
-    "           DEBUG    Metric: 'model_ndcg_at_k' Value: 0.97529                                             __main__.py:202\n",
-    "           DEBUG    Metric: 'model_precision_at_k' Value: 0.07653                                        __main__.py:202\n",
-    "           DEBUG    Metric: 'model_r_precision' Value: 0.94393                                           __main__.py:202\n",
-    "           DEBUG    Metric: 'model_recall_at_k' Value: 0.99301                                           __main__.py:202\n",
-    "           DEBUG    Metric: 'model_reciprocal_rank' Value: 0.96686                                       __main__.py:202\n",
-    "           INFO     Done ✨                                                                              __main__.py:204\n",
-    "           INFO     Saving fine-tuned models ...                                                         __main__.py:207\n",
-    "           INFO     Saving model 'model' in /usr/src/app/tuned-models/model ...                          __main__.py:218\n",
-    "[15:36:41] INFO     Pushing saved model to Jina AI Cloud ...                                                    __main__.py:225\n",
-    "[15:37:32] INFO     Pushed model artifact ID: '62b9cb73a411d7e08d18bd16'                                 __main__.py:231\n",
-    "           INFO     Finished 🚀                                                                          __main__.py:233                                                  __main__.py:225\n",
-    "```"
-   ]
-  },
-  {
-   "cell_type": "markdown",
-   "metadata": {
-    "id": "KTfBfB8A_1fO"
-   },
-   "source": [
-    "## Saving\n",
-    "Once your run has successfully completed, you can save your fine-tuned model in the following way:"
-   ]
-  },
-  {
-   "cell_type": "code",
-   "execution_count": null,
-   "metadata": {
-    "id": "z7AJw3X9-7C-"
-   },
-   "outputs": [],
-   "source": [
-    "artifact = run.save_artifact('bert-model')"
-   ]
-  },
-  {
-   "cell_type": "markdown",
-   "metadata": {
-    "id": "YYgPIR_kAI6z"
-   },
-   "source": [
-    "## Inference\n",
-    "\n",
-    "Now you saved the `artifact` into your host machine,\n",
-    "let's use the fine-tuned model to encode a new `Document`:\n",
-    "\n",
-    "```{admonition} Inference with ONNX\n",
-    "In case you set `to_onnx=True` when calling `finetuner.fit` function,\n",
-    "please use `model = finetuner.get_model(artifact, is_onnx=True)`\n",
-    "```"
-   ]
-  },
-  {
-   "cell_type": "code",
-   "execution_count": null,
-   "metadata": {
-    "id": "Qs2G-rNFAJ4I"
-   },
-   "outputs": [],
-   "source": [
-    "model = finetuner.get_model(artifact=artifact, device='cuda')\n",
-    "\n",
-    "query = DocumentArray([Document(text='How can I be an engineer?')])\n",
-    "\n",
-    "finetuner.encode(model=model, data=query)\n",
-    "finetuner.encode(model=model, data=index_data)\n",
-    "assert query.embeddings.shape == (1, 768)"
-   ]
-  },
-  {
-   "cell_type": "markdown",
-   "metadata": {
-    "id": "a_vUDidVIkh7"
-   },
-   "source": [
-    "And finally you can use the embeded `query` to find top-k semantically related text within `index_data` as follows:"
-   ]
-  },
-  {
-   "cell_type": "code",
-   "execution_count": null,
-   "metadata": {
-    "id": "-_bM-TXRE2h7"
-   },
-   "outputs": [],
-   "source": [
-    "query.match(index_data, limit=10, metric='cosine')"
-   ]
-  },
-  {
-   "cell_type": "markdown",
-   "metadata": {},
-   "source": [
-    "## Before and after\n",
-    "We can directly compare the results of our fine-tuned model with its zero-shot counterpart to get a better idea of how finetuning affects the results of a search. While the zero-shot model is able to produce results that are very similar to the initial query, it is common for the topic of the question to change, with the structure staying the same. After fine-tuning, the returned questions are consistently relevant to the initial query, even in cases where the structure of the sentence is different.\n",
-    "\n",
-    "```plaintext\n",
-    "\n",
-    "Query: What's the best way to start learning robotics?\n",
-    " matches pretrained:\n",
-    " - What is the best way to start with robotics?\n",
-    " - What is the best way to learn web programming?\n",
-    " - What is the best way to start learning Japanese from scratch?\n",
-    " - What is the best way to start learning a language?\n",
-    " - What is the best place to learn data science?\n",
-    " matches finetuned\n",
-    " - What is good way to learn robotics?\n",
-    " - What is the best way to start with robotics?\n",
-    " - How can I get started learning about robotics?\n",
-    " - How can I start to learn robotics from zero?\n",
-    " - From where should a complete beginner (0 knowledge) start in learning robotics?\n",
-    "\n",
-    "Query: What online platforms can I post ads for beer money opportunity?\n",
-    " matches pretrained:\n",
-    " - On what online platforms can I post ads for beer money opportunity?\n",
-    " - How can I restore a mobile-number only Facebook messenger account?\n",
-    " - How do I earn money online without any blog or website?\n",
-    " - Do I need to register my self to selling products on online platforms in India?\n",
-    " - Which is the best website where we can buy instagram followers and likes?\n",
-    " matches finetuned\n",
-    " - On what online platforms can I post ads for beer money opportunity?\n",
-    " - What are some legit ways to earn money online?\n",
-    " - What are some genuine ways to earn money online?\n",
-    " - What are the best legitimate methods to making money online?\n",
-    " - What are the legitimate ways to earn money online?\n",
-    "\n",
-    "```\n"
-   ]
-  },
-  {
-   "cell_type": "markdown",
-   "metadata": {
-    "id": "czK5pSUEAcdS"
-   },
-   "source": [
-    "That's it!"
-   ]
-  }
- ],
- "metadata": {
-  "accelerator": "GPU",
-  "colab": {
-   "collapsed_sections": [],
-   "provenance": []
-  },
-  "gpuClass": "standard",
-  "kernelspec": {
-   "display_name": "Python 3 (ipykernel)",
-   "language": "python",
-   "name": "python3"
-  },
-  "language_info": {
-   "codemirror_mode": {
-    "name": "ipython",
-    "version": 3
-   },
-   "file_extension": ".py",
-   "mimetype": "text/x-python",
-   "name": "python",
-   "nbconvert_exporter": "python",
-   "pygments_lexer": "ipython3",
-   "version": "3.9.12"
-  },
-  "vscode": {
-   "interpreter": {
-    "hash": "9ad9c14fbc5ce15e23594239b0b0bb7cf990b71472055d7d43822c20d61e1cff"
-   }
-  }
- },
- "nbformat": 4,
- "nbformat_minor": 4
+  "nbformat": 4,
+  "nbformat_minor": 0
 }