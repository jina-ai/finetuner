---
jupyter:
  jupytext:
    text_representation:
      extension: .md
      format_name: markdown
      format_version: '1.3'
      jupytext_version: 1.14.1
  kernelspec:
<<<<<<< HEAD
    display_name: Python 3 (ipykernel)
    language: python
=======
    display_name: Python 3
>>>>>>> fb9296d5
    name: python3
---

<!-- #region id="p8jc8EyfruKw" -->
# Image-to-Image Search via ResNet50

<a href="https://colab.research.google.com/drive/1QuUTy3iVR-kTPljkwplKYaJ-NTCgPEc_?usp=sharing"><img alt="Open In Colab" src="https://colab.research.google.com/assets/colab-badge.svg"></a>

Searching visually similar images with image queries is a very popular use-case. However, using pre-trained models does not deliver the best results – the models are trained on general data that lack the particularities of your specific task. Here's where Finetuner comes in! It enables you to accomplish this easily.

This guide will demonstrate how to fine-tune a ResNet model for image to image retrieval.

*Note, please consider switching to GPU/TPU Runtime for faster inference.*

## Install
<!-- #endregion -->

```python id="VdKH0S0FrwS3"
!pip install 'finetuner[full]'
```

<!-- #region id="7EliQdGCsdL0" -->
## Task

More specifically, we will fine-tune ResNet50 on [Totally Looks Like Dataset](https://sites.google.com/view/totally-looks-like-dataset).
The dataset consists of 6016 pairs of images (12032 in total).

The dataset consists of pairs of images, these are the positive pairs. Negative pairs are constructed by taking two different images, i.e. images that are not in the same pair initially. Following this approach, we construct triplets and use the `TripletLoss`. You can find more in the [how Finetuner works](https://finetuner.jina.ai/get-started/how-it-works/#contrastive-metric-learning) section.

After fine-tuning, the embeddings of positive pairs are expected to be pulled closer, while the embeddings for negative pairs are expected to be pushed away.
<!-- #endregion -->

<!-- #region id="M1sii3xdtD2y" -->
## Data

Our journey starts locally. We have to prepare the data and push it to the Jina AI Cloud and Finetuner will be able to get the dataset by its name. For this example,
we already prepared the data, and we'll provide the names of training data (`tll-train-data`) directly to Finetuner.

```{important} 
We don't require you to push data to the Jina AI Cloud by yourself. Instead of a name, you can provide a `DocumentArray` and Finetuner will do the job for you.
When working with documents where images are stored locally, please call `doc.load_uri_to_blob()` to reduce network transmission and speed up training.
```
<!-- #endregion -->

```python id="L0NfPGbTkNsc"
import finetuner
from docarray import DocumentArray, Document

finetuner.login(force=True)
```

```python id="ONpXDwFBsqQS"
train_data = DocumentArray.pull('finetuner/tll-train-data', show_progress=True)
query_data = DocumentArray.pull('finetuner/tll-test-query-data', show_progress=True)
index_data = DocumentArray.pull('finetuner/tll-test-index-data', show_progress=True)

train_data.summary()
```

<!-- #region id="mUoY1jq0klwk" -->
## Backbone model
Now let's see which backbone models we can use. You can see available models by calling `finetuner.describe_models()`.


For this example, we're gonna go with `resnet50`.
<!-- #endregion -->

<!-- #region id="xA7IIhIOk0h0" -->
## Fine-tuning

Now that we have the training and evaluation datasets loaded as `DocumentArray`s and selected our model, we can start our fine-tuning run.
<!-- #endregion -->

```python id="qGrHfz-2kVC7"
from finetuner.callback import EvaluationCallback

run = finetuner.fit(
    model='resnet50',
    train_data='finetuner/tll-train-data',
    batch_size=128,
    epochs=5,
    learning_rate=1e-4,
    device='cuda',
    callbacks=[
        EvaluationCallback(
            query_data='finetuner/tll-test-query-data',
            index_data='finetuner/tll-test-index-data',
        )
    ],
)
```

<!-- #region id="9gvoWipMlG5P" -->
Let's understand what this piece of code does:

* As you can see, we have to provide the `model` which we picked before.
* We also set `run_name` and `description`, which are optional,
but recommended in order to retrieve your run easily and have some context about it.
* Furthermore, we had to provide names of the `train_data`.
* We set `TripletMarginLoss`.
* Additionally, we use `finetuner.callback.EvaluationCallback` for evaluation.
* Lastly, we set the number of `epochs` and provide a `learning_rate`.
<!-- #endregion -->

<!-- #region id="7ftSOH_olcak" -->
## Monitoring

Now that we've created a run, let's see its status. You can monitor the run by checking the status - `run.status()` - and the logs - `run.logs()` or `run.stream_logs()`. 
<!-- #endregion -->

```python id="2k3hTskflI7e"
# note, the fine-tuning might takes 30~ minutes
for entry in run.stream_logs():
    print(entry)
```

<!-- #region id="N8O-Ms_El-lV" -->
Since some runs might take up to several hours, it's important to know how to reconnect to Finetuner and retrieve your runs.

```python
import finetuner
finetuner.login()

run = finetuner.get_run(run.name)
```

You can continue monitoring the runs by checking the status - `finetuner.run.Run.status()` or the logs - `finetuner.run.Run.logs()`. 
<!-- #endregion -->

<!-- #region id="BMpQxydypeZ3" -->
## Evaluating
Currently, we don't have a user-friendly way to get evaluation metrics from the `finetuner.callback.EvaluationCallback` we initialized previously.
What you can do for now is to call `run.logs()` in the end of the run and see evaluation results:

```bash
  Training [5/5] ━━━━━━━━━━━━━━━━━━━━━━━━━━━━━━━━━━━━━━━━ 76/76 0:00:00 0:03:15 • loss: 0.003
[16:39:13] DEBUG    Metric: 'model_average_precision' Value: 0.19598                                     __main__.py:202
           DEBUG    Metric: 'model_dcg_at_k' Value: 0.28571                                              __main__.py:202
           DEBUG    Metric: 'model_f1_score_at_k' Value: 0.04382                                         __main__.py:202
           DEBUG    Metric: 'model_hit_at_k' Value: 0.46013                                              __main__.py:202
           DEBUG    Metric: 'model_ndcg_at_k' Value: 0.28571                                             __main__.py:202
           DEBUG    Metric: 'model_precision_at_k' Value: 0.02301                                        __main__.py:202
           DEBUG    Metric: 'model_r_precision' Value: 0.19598                                           __main__.py:202
           DEBUG    Metric: 'model_recall_at_k' Value: 0.46013                                           __main__.py:202
           DEBUG    Metric: 'model_reciprocal_rank' Value: 0.19598                                       __main__.py:202
           INFO     Done ✨                                                                              __main__.py:204
           INFO     Saving fine-tuned models ...                                                         __main__.py:207
           INFO     Saving model 'model' in /usr/src/app/tuned-models/model ...                          __main__.py:218
           INFO     Pushing saved model to Jina AI Cloud ...                                             __main__.py:225
[16:39:41] INFO     Pushed model artifact ID: '62b33cb0037ad91ca7f20530'                                 __main__.py:231
           INFO     Finished 🚀                                                                          __main__.py:233                           __main__.py:248
```
<!-- #endregion -->

<!-- #region id="0l4e4GrspilM" -->
## Saving

After the run has finished successfully, you can download the tuned model on your local machine:

<!-- #endregion -->

```python id="KzfxhqeCmCa8"
artifact = run.save_artifact('resnet-model')
```

<!-- #region id="gkNHTyBkprQ0" -->
## Inference

Now you saved the `artifact` into your host machine,
let's use the fine-tuned model to encode a new `Document`:

```{admonition} Inference with ONNX
In case you set `to_onnx=True` when calling `finetuner.fit` function,
please use `model = finetuner.get_model(artifact, is_onnx=True)`
```
<!-- #endregion -->

```python id="bOi5qcNLplaI"
query = DocumentArray([query_data[0]])

model = finetuner.get_model(artifact=artifact, device='cuda')

finetuner.encode(model=model, data=query)
finetuner.encode(model=model, data=index_data)

assert query.embeddings.shape == (1, 2048)
```

<!-- #region id="1cC46TQ9pw-H" -->
And finally you can use the embeded `query` to find top-k visually related images within `index_data` as follows:
<!-- #endregion -->

```python id="tBYG9OKrpZ36"
query.match(index_data, limit=10, metric='cosine')
```

<!-- #region id="irvn0igWdLOf" -->
## Before and after
We can directly compare the results of our fine-tuned model with its zero-shot counterpart to get a better idea of how finetuning affects the results of a search. While the differences between the two models may be subtle for some queries, some of the examples the examples below (such as the second example) show that the model after fine-tuning is able to better match similar images.
<!-- #endregion -->

<<<<<<< HEAD
=======
<!-- #region id="cVVqC_vsdXlK" -->
```python
import copy
from io import BytesIO
from PIL import Image

query_pt = copy.deepcopy(query_data)
index_pt = copy.deepcopy(index_data)

query_ft = copy.deepcopy(query_pt)
index_ft = copy.deepcopy(index_pt)

model_pt = finetuner.build_model('resnet50')

finetuner.encode(model=model, data=query_ft)
finetuner.encode(model=model, data=index_ft)

finetuner.encode(model=model_pt, data=query_pt)
finetuner.encode(model=model_pt, data=index_pt)

query_ft.match(index_ft)
query_pt.match(index_pt)

num_samples = 10

for i, (doc_pt, doc_ft) in enumerate(zip(query_pt, query_ft)):
    if i < num_samples:
        print(f'\n\nQuery:')
        display(Image.open(BytesIO(doc_pt.blob)))
        print(f'top match before fine-tuning:')
        display(Image.open(BytesIO(doc_pt.matches[0].blob)))
        print(f'top match after fine-tuning:')
        display(Image.open(BytesIO(doc_ft.matches[0].blob)))
```
<!-- #endregion -->
>>>>>>> fb9296d5

<!-- #region id="TwL33Jz1datD" -->
To save you some time, we have plotted some examples where the model's ability to return similar images has clearly improved:

<<<<<<< HEAD
![image-image-triplets-good](images/image-image-triplets-good.png)

On the other hand, there are also cases where the fine-tuned model performs worse, and fails to correctly match images that it previously could. This case is much rarer than the the previous case. For this dataset there were 108 occasions where the fine-tuned model returned the correct pair where it couldn't before, and oly 33 occasions where the the finetuned model returned an incorrect image after fine-tuning but returned a correct one before. Nevertheless it still can happen:

![image-image-triplets-bad](images/image-image-triplets-bad.png)
=======
![image-image-triplets-good](https://finetuner.jina.ai/_images/image-image-triplets-good.png)

On the other hand, there are also cases where the fine-tuned model performs worse, and fails to correctly match images that it previously could. This case is much rarer than the previous case. For this dataset there were 108 occasions where the fine-tuned model returned the correct pair where it couldn't before, and only 33 occasions where the finetuned model returned an incorrect image after fine-tuning but returned a correct one before. Nevertheless it still can happen:

![image-image-triplets-bad](https://finetuner.jina.ai/_images/image-image-triplets-bad.png)
<!-- #endregion -->
>>>>>>> fb9296d5
<|MERGE_RESOLUTION|>--- conflicted
+++ resolved
@@ -7,12 +7,7 @@
       format_version: '1.3'
       jupytext_version: 1.14.1
   kernelspec:
-<<<<<<< HEAD
-    display_name: Python 3 (ipykernel)
-    language: python
-=======
     display_name: Python 3
->>>>>>> fb9296d5
     name: python3
 ---
 
@@ -214,8 +209,6 @@
 We can directly compare the results of our fine-tuned model with its zero-shot counterpart to get a better idea of how finetuning affects the results of a search. While the differences between the two models may be subtle for some queries, some of the examples the examples below (such as the second example) show that the model after fine-tuning is able to better match similar images.
 <!-- #endregion -->
 
-<<<<<<< HEAD
-=======
 <!-- #region id="cVVqC_vsdXlK" -->
 ```python
 import copy
@@ -251,22 +244,13 @@
         display(Image.open(BytesIO(doc_ft.matches[0].blob)))
 ```
 <!-- #endregion -->
->>>>>>> fb9296d5
 
 <!-- #region id="TwL33Jz1datD" -->
 To save you some time, we have plotted some examples where the model's ability to return similar images has clearly improved:
 
-<<<<<<< HEAD
-![image-image-triplets-good](images/image-image-triplets-good.png)
-
-On the other hand, there are also cases where the fine-tuned model performs worse, and fails to correctly match images that it previously could. This case is much rarer than the the previous case. For this dataset there were 108 occasions where the fine-tuned model returned the correct pair where it couldn't before, and oly 33 occasions where the the finetuned model returned an incorrect image after fine-tuning but returned a correct one before. Nevertheless it still can happen:
-
-![image-image-triplets-bad](images/image-image-triplets-bad.png)
-=======
 ![image-image-triplets-good](https://finetuner.jina.ai/_images/image-image-triplets-good.png)
 
 On the other hand, there are also cases where the fine-tuned model performs worse, and fails to correctly match images that it previously could. This case is much rarer than the previous case. For this dataset there were 108 occasions where the fine-tuned model returned the correct pair where it couldn't before, and only 33 occasions where the finetuned model returned an incorrect image after fine-tuning but returned a correct one before. Nevertheless it still can happen:
 
 ![image-image-triplets-bad](https://finetuner.jina.ai/_images/image-image-triplets-bad.png)
-<!-- #endregion -->
->>>>>>> fb9296d5
+<!-- #endregion -->