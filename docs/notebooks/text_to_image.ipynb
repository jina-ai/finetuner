--- conflicted
+++ resolved
@@ -1,403 +1,4 @@
 {
-<<<<<<< HEAD
- "cells": [
-  {
-   "cell_type": "markdown",
-   "metadata": {
-    "id": "3UCyCMPcvLGw"
-   },
-   "source": [
-    "# Text-to-Image Search via CLIP\n",
-    "\n",
-    "<a href=\"https://colab.research.google.com/drive/1yKnmy2Qotrh3OhgwWRsMWPFwOSAecBxg?usp=sharing\"><img alt=\"Open In Colab\" src=\"https://colab.research.google.com/assets/colab-badge.svg\"></a>\n",
-    "\n",
-    "Traditionally, searching images from text (text-image-retrieval) relies heavily on human annotations, this is commonly referred to as *Text/Tag based Image Retrieval (TBIR)*.\n",
-    "\n",
-    "The [OpenAI CLIP](https://github.com/openai/CLIP) model maps the dense vectors extracted from text and image into the same semantic space and produces a strong zero-shot model to measure the similarity between text and images.\n",
-    "\n",
-    "This guide will showcase fine-tuning a `CLIP` model for text to image retrieval.\n",
-    "\n",
-    "*Note, please consider switching to GPU/TPU Runtime for faster inference.*\n",
-    "\n",
-    "## Install"
-   ]
-  },
-  {
-   "cell_type": "code",
-   "execution_count": null,
-   "metadata": {
-    "id": "vglobi-vvqCd"
-   },
-   "outputs": [],
-   "source": [
-    "!pip install 'finetuner[full]'"
-   ]
-  },
-  {
-   "cell_type": "markdown",
-   "metadata": {
-    "id": "GXddluSIwCGW"
-   },
-   "source": [
-    "## Task\n",
-    "We'll be fine-tuning CLIP on the [fashion captioning dataset](https://github.com/xuewyang/Fashion_Captioning) which contains information about fashion products.\n",
-    "\n",
-    "For each product the dataset contains a title and images of multiple variants of the product. We constructed a parent [`Document`](https://docarray.jina.ai/fundamentals/document/#document) for each picture, which contains two [chunks](https://docarray.jina.ai/fundamentals/document/nested/#nested-structure): an image document and a text document holding the description of the product."
-   ]
-  },
-  {
-   "cell_type": "markdown",
-   "metadata": {
-    "id": "EVBez7dHwIye"
-   },
-   "source": [
-    "## Data\n",
-    "Our journey starts locally. We have to [prepare the data and push it to the Jina AI Cloud](https://finetuner.jina.ai/walkthrough/create-training-data/) and Finetuner will be able to get the dataset by its name. For this example,\n",
-    "we already prepared the data, and we'll provide the names of traning and evaluation data (`fashion-train-data-clip` and `fashion-eval-data-clip`) directly to Finetuner.\n",
-    "In addition, we also provide labeled queries and an index of labeled documents for evaluating the retrieval capabilities of the resulting fine-tuned model stored in the datasets `fashion-eval-data-queries` and `fashion-eval-data-index`.\n",
-    "\n",
-    "\n",
-    "```{admonition} Push data to the cloud\n",
-    "We don't require you to push data to the Jina AI Cloud by yourself. Instead of a name, you can provide a `DocumentArray` and Finetuner will do the job for you.\n",
-    "When working with documents where images are stored locally, please call `doc.load_uri_to_blob()` to reduce network transmission and speed up training.\n",
-    "```"
-   ]
-  },
-  {
-   "cell_type": "code",
-   "execution_count": null,
-   "metadata": {
-    "id": "vfPZBQVxxEHm"
-   },
-   "outputs": [],
-   "source": [
-    "import finetuner\n",
-    "from docarray import DocumentArray, Document\n",
-    "\n",
-    "finetuner.login(force=True)"
-   ]
-  },
-  {
-   "cell_type": "code",
-   "execution_count": null,
-   "metadata": {
-    "id": "cpIj7viExFti"
-   },
-   "outputs": [],
-   "source": [
-    "train_data = DocumentArray.pull('fashion-train-data-clip', show_progress=True)\n",
-    "eval_data = DocumentArray.pull('fashion-eval-data-clip', show_progress=True)\n",
-    "query_data = DocumentArray.pull('fashion-eval-data-queries', show_progress=True)\n",
-    "index_data = DocumentArray.pull('fashion-eval-data-index', show_progress=True)\n",
-    "\n",
-    "train_data.summary()"
-   ]
-  },
-  {
-   "cell_type": "markdown",
-   "metadata": {
-    "id": "AE87a5Nvwd7q"
-   },
-   "source": [
-    "## Backbone model\n",
-    "Currently, we support several CLIP variations from [open-clip](https://github.com/mlfoundations/open_clip) for text to image retrieval tasks.\n",
-    "\n",
-    "However, you can see all available models either in [choose backbone](https://finetuner.jina.ai/walkthrough/choose-backbone/) section or by calling `finetuner.describe_models()`."
-   ]
-  },
-  {
-   "cell_type": "markdown",
-   "metadata": {
-    "id": "81fh900Bxgkn"
-   },
-   "source": [
-    "## Fine-tuning\n",
-    "\n",
-    "Now that we have the training and evaluation datasets loaded as `DocumentArray`s and selected our model, we can start our fine-tuning run."
-   ]
-  },
-  {
-   "cell_type": "code",
-   "execution_count": null,
-   "metadata": {
-    "id": "UDcpfybOv1dh"
-   },
-   "outputs": [],
-   "source": [
-    "from finetuner.callback import EvaluationCallback\n",
-    "\n",
-    "run = finetuner.fit(\n",
-    "    model='openai/clip-vit-base-patch32',\n",
-    "    train_data='fashion-train-data-clip',\n",
-    "    eval_data='fashion-eval-data-clip',\n",
-    "    epochs=5,\n",
-    "    learning_rate= 1e-7,\n",
-    "    loss='CLIPLoss',\n",
-    "    device='cuda',\n",
-    "    callbacks=[\n",
-    "        EvaluationCallback(\n",
-    "            model='clip-text',\n",
-    "            index_model='clip-vision',\n",
-    "            query_data='fashion-eval-data-queries',\n",
-    "            index_data='fashion-eval-data-index',\n",
-    "        )\n",
-    "    ],\n",
-    ")"
-   ]
-  },
-  {
-   "cell_type": "markdown",
-   "metadata": {
-    "id": "QPDmFdubxzUE"
-   },
-   "source": [
-    "Let's understand what this piece of code does:\n",
-    "\n",
-    "* We start with providing `model`, names of training and evaluation data.\n",
-    "* We also provide some hyper-parameters such as number of `epochs` and a `learning_rate`.\n",
-    "* We use `CLIPLoss` to optimize the CLIP model.\n",
-    "* We use an evaluation callback, which uses the `'clip-text'` model for encoding the text queries and the `'clip-vision'` model for encoding the images in `'fashion-eval-data-index'`.\n"
-   ]
-  },
-  {
-   "cell_type": "markdown",
-   "metadata": {
-    "id": "qKv3VcMKyG8d"
-   },
-   "source": [
-    "## Monitoring\n",
-    "\n",
-    "Now that we've created a run, let's see its status. You can monitor the run by checking the status - `run.status()` and - the logs - `run.logs()` or - `run.stream_logs()`. "
-   ]
-  },
-  {
-   "cell_type": "code",
-   "execution_count": null,
-   "metadata": {
-    "id": "JX45y-2fxs4L"
-   },
-   "outputs": [],
-   "source": [
-    "# note, the fine-tuning might takes 20~ minutes\n",
-    "for entry in run.stream_logs():\n",
-    "    print(entry)"
-   ]
-  },
-  {
-   "cell_type": "markdown",
-   "metadata": {
-    "id": "xi49YlQsyXbi"
-   },
-   "source": [
-    "Since some runs might take up to several hours/days, it's important to know how to reconnect to Finetuner and retrieve your run.\n",
-    "\n",
-    "```python\n",
-    "import finetuner\n",
-    "\n",
-    "finetuner.login()\n",
-    "run = finetuner.get_run(run.name)\n",
-    "```\n",
-    "\n",
-    "You can continue monitoring the run by checking the status - `finetuner.run.Run.status()` or the logs - `finetuner.run.Run.logs()`."
-   ]
-  },
-  {
-   "cell_type": "markdown",
-   "metadata": {
-    "id": "Xeq_aVRxyqlW"
-   },
-   "source": [
-    "## Evaluating\n",
-    "\n",
-    "Our `EvaluationCallback` during fine-tuning ensures that after each epoch, an evaluation of our model is run. We can access the results of the last evaluation in the logs as follows `print(run.logs())`:\n",
-    "\n",
-    "```bash\n",
-    "  Training [5/5] ━━━━ 195/195 0:00… 0:0… • loss: 2.419 • val_loss: 2.803\n",
-    "[13:32:41] INFO     Done ✨                              __main__.py:195\n",
-    "           DEBUG    Finetuning took 0 days, 0 hours 5 minutes and 30 seconds\n",
-    "           DEBUG    Metric: 'clip-text-to-clip-vision_precision_at_k' Value: 0.28532                                                   \n",
-    "           DEBUG    Metric: 'clip-text-to-clip-vision_hit_at_k' Value: 0.94282                                            \n",
-    "           DEBUG    Metric: 'clip-text-to-clip-vision_average_precision' Value: 0.53372                             \n",
-    "           DEBUG    Metric: 'clip-text-to-clip-vision_reciprocal_rank' Value: 0.67706                               \n",
-    "           DEBUG    Metric: 'clip-text-to-clip-vision_dcg_at_k' Value: 2.71247                                      \n",
-    "...\n",
-    "```\n"
-   ]
-  },
-  {
-   "cell_type": "markdown",
-   "metadata": {
-    "id": "h3qC3yAcy-Es"
-   },
-   "source": [
-    "## Saving\n",
-    "\n",
-    "After the run has finished successfully, you can download the tuned model on your local machine:"
-   ]
-  },
-  {
-   "cell_type": "code",
-   "execution_count": null,
-   "metadata": {
-    "id": "sucF7touyKo0"
-   },
-   "outputs": [],
-   "source": [
-    "artifact = run.save_artifact('clip-model')"
-   ]
-  },
-  {
-   "cell_type": "markdown",
-   "metadata": {
-    "id": "8_VGjKq3zDx9"
-   },
-   "source": [
-    "## Inference\n",
-    "\n",
-    "Now you saved the `artifact` into your host machine,\n",
-    "let's use the fine-tuned model to encode a new `Document`:"
-   ]
-  },
-  {
-   "cell_type": "code",
-   "execution_count": null,
-   "metadata": {
-    "id": "v95QsuEyzE-B"
-   },
-   "outputs": [],
-   "source": [
-    "text_da = DocumentArray([Document(text='some text to encode')])\n",
-    "image_da = DocumentArray([Document(\n",
-    "    uri='https://upload.wikimedia.org/wikipedia/commons/4/4e/Single_apple.png'\n",
-    "    )])\n",
-    "\n",
-    "clip_text_encoder = finetuner.get_model(artifact=artifact, select_model='clip-text')\n",
-    "clip_image_encoder = finetuner.get_model(artifact=artifact, select_model='clip-vision')\n",
-    "\n",
-    "finetuner.encode(model=clip_text_encoder, data=text_da)\n",
-    "finetuner.encode(model=clip_image_encoder, data=image_da)\n",
-    "\n",
-    "print(text_da.embeddings.shape)\n",
-    "print(image_da.embeddings.shape)"
-   ]
-  },
-  {
-   "cell_type": "markdown",
-   "metadata": {
-    "id": "LzMbR7VgzXtA"
-   },
-   "source": [
-    "```bash\n",
-    "(1, 512)\n",
-    "(1, 512)\n",
-    "```\n",
-    "\n",
-    "```{admonition} what is select_model?\n",
-    "When fine-tuning CLIP, we are fine-tuning the CLIPVisionEncoder and CLIPTextEncoder in parallel.\n",
-    "The artifact contains two models: `clip-vision` and `clip-text`.\n",
-    "The parameter `select_model` tells finetuner which model to use for inference, in the above example,\n",
-    "we use `clip-text` to encode a Document with text content.\n",
-    "```\n",
-    "\n",
-    "```{admonition} Inference with ONNX\n",
-    "In case you set `to_onnx=True` when calling `finetuner.fit` function,\n",
-    "please use `model = finetuner.get_model(artifact, is_onnx=True)`\n",
-    "```"
-   ]
-  },
-  {
-   "cell_type": "markdown",
-   "metadata": {
-    "id": "LHyMm_M1zxdt"
-   },
-   "source": [
-    "## Advanced: WiSE-FT \n",
-    "\n",
-    "WiSE-FT, proposed by Mitchell et al. in [Robust fine-tuning of zero-shot models](https://arxiv.org/abs/2109.01903),\n",
-    "has been proven to be an effective way for fine-tuning models with a strong zero-shot capability,\n",
-    "such as CLIP.\n",
-    "As was introduced in the paper:\n",
-    "\n",
-    "> Large pre-trained models such as CLIP or ALIGN offer consistent accuracy across a range of data distributions when performing zero-shot inference (i.e., without fine-tuning on a specific dataset). Although existing fine-tuning methods substantially improve accuracy on a given target distribution, they often reduce robustness to distribution shifts. We address this tension by introducing a simple and effective method for improving robustness while fine-tuning: ensembling the weights of the zero-shot and fine-tuned models (WiSE-FT).\n",
-    "\n",
-    "Finetuner allows you to apply WiSE-FT easily,\n",
-    "all you need to do is use the `WiSEFTCallback`.\n",
-    "Finetuner will trigger the callback when the fine-tuning job is finished and merge the weights between the pre-trained model and the fine-tuned model:\n",
-    "\n",
-    "```diff\n",
-    "from finetuner.callback import WiSEFTCallback\n",
-    "\n",
-    "run = finetuner.fit(\n",
-    "    model='ViT-B-32#openai',\n",
-    "    ...,\n",
-    "    loss='CLIPLoss',\n",
-    "-   callbacks=[],\n",
-    "+   callbacks=[WiSEFTCallback(alpha=0.5)],\n",
-    ")\n",
-    "```\n",
-    "\n",
-    "The value you set to `alpha` should be greater equal than 0 and less equal than 1:\n",
-    "\n",
-    "+ if `alpha` is a float between 0 and 1, we merge the weights between the pre-trained model and the fine-tuned model.\n",
-    "+ if `alpha` is 0, the fine-tuned model is identical to the pre-trained model.\n",
-    "+ if `alpha` is 1, the pre-trained weights will not be utilized.\n",
-    "\n",
-    "\n",
-    "That's it! Check out [clip-as-service](https://clip-as-service.jina.ai/user-guides/finetuner/?highlight=finetuner#fine-tune-models) to learn how to plug-in a fine-tuned CLIP model to our CLIP specific service."
-   ]
-  },
-  {
-   "cell_type": "markdown",
-   "metadata": {},
-   "source": [
-    "## Before and after\n",
-    "We can directly compare the results of our fine-tuned model with a pre-trained clip model by displaying the matches each model has for the same query. While the differences between the results of the two models are quite subtle for some queries, the examples below clearly show that finetuning increases the quality of the search results:"
-   ]
-  },
-  {
-   "cell_type": "markdown",
-   "metadata": {},
-   "source": [
-    "```plaintext\n",
-    "Results for query: \"nightingale tee jacket\" using a zero-shot model (top) and the fine-tuned model (bottom)\n",
-    "```\n",
-    "![clip-example-pt](images/clip-example-pt.png)\n",
-    "\n",
-    "![clip-example-ft](images/clip-example-ft.png)\n"
-   ]
-  }
- ],
- "metadata": {
-  "accelerator": "GPU",
-  "colab": {
-   "provenance": []
-  },
-  "kernelspec": {
-   "display_name": "Python 3 (ipykernel)",
-   "language": "python",
-   "name": "python3"
-  },
-  "language_info": {
-   "codemirror_mode": {
-    "name": "ipython",
-    "version": 3
-   },
-   "file_extension": ".py",
-   "mimetype": "text/x-python",
-   "name": "python",
-   "nbconvert_exporter": "python",
-   "pygments_lexer": "ipython3",
-   "version": "3.9.12"
-  },
-  "vscode": {
-   "interpreter": {
-    "hash": "9ad9c14fbc5ce15e23594239b0b0bb7cf990b71472055d7d43822c20d61e1cff"
-   }
-  }
- },
- "nbformat": 4,
- "nbformat_minor": 4
-=======
   "nbformat": 4,
   "nbformat_minor": 0,
   "metadata": {
@@ -831,5 +432,4 @@
       }
     }
   ]
->>>>>>> fb9296d5
 }