{
<<<<<<< HEAD
 "cells": [
  {
   "cell_type": "markdown",
   "metadata": {
    "id": "p8jc8EyfruKw"
   },
   "source": [
    "# Image-to-Image Search via ResNet50\n",
    "\n",
    "<a href=\"https://colab.research.google.com/drive/1QuUTy3iVR-kTPljkwplKYaJ-NTCgPEc_?usp=sharing\"><img alt=\"Open In Colab\" src=\"https://colab.research.google.com/assets/colab-badge.svg\"></a>\n",
    "\n",
    "Searching visually similar images with image queries is a very popular use-case. However, using pre-trained models does not deliver the best results – the models are trained on general data that lack the particularities of your specific task. Here's where Finetuner comes in! It enables you to accomplish this easily.\n",
    "\n",
    "This guide will demonstrate how to fine-tune a ResNet model for image to image retrieval.\n",
    "\n",
    "*Note, please consider switching to GPU/TPU Runtime for faster inference.*\n",
    "\n",
    "## Install"
   ]
  },
  {
   "cell_type": "code",
   "execution_count": null,
   "metadata": {
    "id": "VdKH0S0FrwS3"
   },
   "outputs": [],
   "source": [
    "!pip install 'finetuner[full]'"
   ]
  },
  {
   "cell_type": "markdown",
   "metadata": {
    "id": "7EliQdGCsdL0"
   },
   "source": [
    "## Task\n",
    "\n",
    "More specifically, we will fine-tune ResNet50 on [Totally Looks Like Dataset](https://sites.google.com/view/totally-looks-like-dataset).\n",
    "The dataset consists of 6016 pairs of images (12032 in total).\n",
    "\n",
    "The dataset consists of pairs of images, these are the positive pairs. Negative pairs are constructed by taking two different images, i.e. images that are not in the same pair initially. Following this approach, we construct triplets and use the `TripletLoss`. You can find more in the [how Finetuner works](https://finetuner.jina.ai/get-started/how-it-works/#contrastive-metric-learning) section.\n",
    "\n",
    "After fine-tuning, the embeddings of positive pairs are expected to be pulled closer, while the embeddings for negative pairs are expected to be pushed away."
   ]
  },
  {
   "cell_type": "markdown",
   "metadata": {
    "id": "M1sii3xdtD2y"
   },
   "source": [
    "## Data\n",
    "\n",
    "Our journey starts locally. We have to prepare the data and push it to the Jina AI Cloud and Finetuner will be able to get the dataset by its name. For this example,\n",
    "we already prepared the data, and we'll provide the names of training data (`tll-train-data`) directly to Finetuner.\n",
    "\n",
    "```{important} \n",
    "We don't require you to push data to the Jina AI Cloud by yourself. Instead of a name, you can provide a `DocumentArray` and Finetuner will do the job for you.\n",
    "When working with documents where images are stored locally, please call `doc.load_uri_to_blob()` to reduce network transmission and speed up training.\n",
    "```"
   ]
  },
  {
   "cell_type": "code",
   "execution_count": null,
   "metadata": {
    "id": "L0NfPGbTkNsc"
   },
   "outputs": [],
   "source": [
    "import finetuner\n",
    "from docarray import DocumentArray, Document\n",
    "\n",
    "finetuner.login(force=True)"
   ]
  },
  {
   "cell_type": "code",
   "execution_count": null,
   "metadata": {
    "id": "ONpXDwFBsqQS"
   },
   "outputs": [],
   "source": [
    "train_data = DocumentArray.pull('tll-train-data', show_progress=True)\n",
    "query_data = DocumentArray.pull('tll-test-query-data', show_progress=True)\n",
    "index_data = DocumentArray.pull('tll-test-index-data', show_progress=True)\n",
    "\n",
    "train_data.summary()"
   ]
  },
  {
   "cell_type": "markdown",
   "metadata": {
    "id": "mUoY1jq0klwk"
   },
   "source": [
    "## Backbone model\n",
    "Now let's see which backbone models we can use. You can see available models by calling `finetuner.describe_models()`.\n",
    "\n",
    "\n",
    "For this example, we're gonna go with `resnet50`."
   ]
  },
  {
   "cell_type": "markdown",
   "metadata": {
    "id": "xA7IIhIOk0h0"
   },
   "source": [
    "## Fine-tuning\n",
    "\n",
    "Now that we have the training and evaluation datasets loaded as `DocumentArray`s and selected our model, we can start our fine-tuning run."
   ]
  },
  {
   "cell_type": "code",
   "execution_count": null,
   "metadata": {
    "id": "qGrHfz-2kVC7"
   },
   "outputs": [],
   "source": [
    "from finetuner.callback import EvaluationCallback\n",
    "\n",
    "run = finetuner.fit(\n",
    "    model='resnet50',\n",
    "    train_data='tll-train-data',\n",
    "    batch_size=128,\n",
    "    epochs=5,\n",
    "    learning_rate=1e-4,\n",
    "    device='cuda',\n",
    "    callbacks=[\n",
    "        EvaluationCallback(\n",
    "            query_data='tll-test-query-data',\n",
    "            index_data='tll-test-index-data',\n",
    "        )\n",
    "    ],\n",
    ")"
   ]
  },
  {
   "cell_type": "markdown",
   "metadata": {
    "id": "9gvoWipMlG5P"
   },
   "source": [
    "Let's understand what this piece of code does:\n",
    "\n",
    "* As you can see, we have to provide the `model` which we picked before.\n",
    "* We also set `run_name` and `description`, which are optional,\n",
    "but recommended in order to retrieve your run easily and have some context about it.\n",
    "* Furthermore, we had to provide names of the `train_data`.\n",
    "* We set `TripletMarginLoss`.\n",
    "* Additionally, we use `finetuner.callback.EvaluationCallback` for evaluation.\n",
    "* Lastly, we set the number of `epochs` and provide a `learning_rate`."
   ]
  },
  {
   "cell_type": "markdown",
   "metadata": {
    "id": "7ftSOH_olcak"
   },
   "source": [
    "## Monitoring\n",
    "\n",
    "Now that we've created a run, let's see its status. You can monitor the run by checking the status - `run.status()` - and the logs - `run.logs()` or `run.stream_logs()`. "
   ]
  },
  {
   "cell_type": "code",
   "execution_count": null,
   "metadata": {
    "id": "2k3hTskflI7e"
   },
   "outputs": [],
   "source": [
    "# note, the fine-tuning might takes 30~ minutes\n",
    "for entry in run.stream_logs():\n",
    "    print(entry)"
   ]
  },
  {
   "cell_type": "markdown",
   "metadata": {
    "id": "N8O-Ms_El-lV"
   },
   "source": [
    "Since some runs might take up to several hours, it's important to know how to reconnect to Finetuner and retrieve your runs.\n",
    "\n",
    "```python\n",
    "import finetuner\n",
    "finetuner.login()\n",
    "\n",
    "run = finetuner.get_run(run.name)\n",
    "```\n",
    "\n",
    "You can continue monitoring the runs by checking the status - `finetuner.run.Run.status()` or the logs - `finetuner.run.Run.logs()`. "
   ]
  },
  {
   "cell_type": "markdown",
   "metadata": {
    "id": "BMpQxydypeZ3"
   },
   "source": [
    "## Evaluating\n",
    "Currently, we don't have a user-friendly way to get evaluation metrics from the `finetuner.callback.EvaluationCallback` we initialized previously.\n",
    "What you can do for now is to call `run.logs()` in the end of the run and see evaluation results:\n",
    "\n",
    "```bash\n",
    "  Training [5/5] ━━━━━━━━━━━━━━━━━━━━━━━━━━━━━━━━━━━━━━━━ 76/76 0:00:00 0:03:15 • loss: 0.003\n",
    "[16:39:13] DEBUG    Metric: 'model_average_precision' Value: 0.19598                                     __main__.py:202\n",
    "           DEBUG    Metric: 'model_dcg_at_k' Value: 0.28571                                              __main__.py:202\n",
    "           DEBUG    Metric: 'model_f1_score_at_k' Value: 0.04382                                         __main__.py:202\n",
    "           DEBUG    Metric: 'model_hit_at_k' Value: 0.46013                                              __main__.py:202\n",
    "           DEBUG    Metric: 'model_ndcg_at_k' Value: 0.28571                                             __main__.py:202\n",
    "           DEBUG    Metric: 'model_precision_at_k' Value: 0.02301                                        __main__.py:202\n",
    "           DEBUG    Metric: 'model_r_precision' Value: 0.19598                                           __main__.py:202\n",
    "           DEBUG    Metric: 'model_recall_at_k' Value: 0.46013                                           __main__.py:202\n",
    "           DEBUG    Metric: 'model_reciprocal_rank' Value: 0.19598                                       __main__.py:202\n",
    "           INFO     Done ✨                                                                              __main__.py:204\n",
    "           INFO     Saving fine-tuned models ...                                                         __main__.py:207\n",
    "           INFO     Saving model 'model' in /usr/src/app/tuned-models/model ...                          __main__.py:218\n",
    "           INFO     Pushing saved model to Jina AI Cloud ...                                             __main__.py:225\n",
    "[16:39:41] INFO     Pushed model artifact ID: '62b33cb0037ad91ca7f20530'                                 __main__.py:231\n",
    "           INFO     Finished 🚀                                                                          __main__.py:233                           __main__.py:248\n",
    "```"
   ]
  },
  {
   "cell_type": "markdown",
   "metadata": {
    "id": "0l4e4GrspilM"
   },
   "source": [
    "## Saving\n",
    "\n",
    "After the run has finished successfully, you can download the tuned model on your local machine:\n"
   ]
  },
  {
   "cell_type": "code",
   "execution_count": null,
   "metadata": {
    "id": "KzfxhqeCmCa8"
   },
   "outputs": [],
   "source": [
    "artifact = run.save_artifact('resnet-model')"
   ]
  },
  {
   "cell_type": "markdown",
   "metadata": {
    "id": "gkNHTyBkprQ0"
   },
   "source": [
    "## Inference\n",
    "\n",
    "Now you saved the `artifact` into your host machine,\n",
    "let's use the fine-tuned model to encode a new `Document`:\n",
    "\n",
    "```{admonition} Inference with ONNX\n",
    "In case you set `to_onnx=True` when calling `finetuner.fit` function,\n",
    "please use `model = finetuner.get_model(artifact, is_onnx=True)`\n",
    "```"
   ]
  },
  {
   "cell_type": "code",
   "execution_count": null,
   "metadata": {
    "id": "bOi5qcNLplaI"
   },
   "outputs": [],
   "source": [
    "query = DocumentArray([query_data[0]])\n",
    "\n",
    "model = finetuner.get_model(artifact=artifact, device='cuda')\n",
    "\n",
    "finetuner.encode(model=model, data=query)\n",
    "finetuner.encode(model=model, data=index_data)\n",
    "\n",
    "assert query.embeddings.shape == (1, 2048)"
   ]
  },
  {
   "cell_type": "markdown",
   "metadata": {
    "id": "1cC46TQ9pw-H"
   },
   "source": [
    "And finally you can use the embeded `query` to find top-k visually related images within `index_data` as follows:"
   ]
  },
  {
   "cell_type": "code",
   "execution_count": null,
   "metadata": {
    "id": "tBYG9OKrpZ36"
   },
   "outputs": [],
   "source": [
    "query.match(index_data, limit=10, metric='cosine')"
   ]
  },
  {
   "cell_type": "markdown",
   "metadata": {},
   "source": [
    "## Before and after\n",
    "We can directly compare the results of our fine-tuned model with its zero-shot counterpart to get a better idea of how finetuning affects the results of a search. While the differences between the two models may be subtle for some queries, some of the examples the examples below (such as the the second example) show that the model after fine-tuning is able to better match similar images."
   ]
  },
  {
   "cell_type": "markdown",
   "metadata": {},
   "source": [
    "To save you some time, we have plotted some examples where the model's ability to return similar images has clearly improved:\n",
    "\n",
    "![image-image-triplets-good](images/image-image-triplets-good.png)\n",
    "\n",
    "On the other hand, there are also cases where the fine-tuned model performs worse, and fails to correctly match images that it previously could. This case is much rarer than the the previous case. For this dataset there were 108 occasions where the fine-tuned model returned the correct pair where it couldn't before, and oly 33 occasions where the the finetuned model returned an incorrect image after fine-tuning but returned a correct one before. Nevertheless it still can happen:\n",
    "\n",
    "![image-image-triplets-bad](images/image-image-triplets-bad.png)"
   ]
  }
 ],
 "metadata": {
  "accelerator": "GPU",
  "colab": {
   "collapsed_sections": [],
   "provenance": []
  },
  "kernelspec": {
   "display_name": "Python 3 (ipykernel)",
   "language": "python",
   "name": "python3"
  },
  "language_info": {
   "codemirror_mode": {
    "name": "ipython",
    "version": 3
   },
   "file_extension": ".py",
   "mimetype": "text/x-python",
   "name": "python",
   "nbconvert_exporter": "python",
   "pygments_lexer": "ipython3",
   "version": "3.9.12"
  },
  "vscode": {
   "interpreter": {
    "hash": "9ad9c14fbc5ce15e23594239b0b0bb7cf990b71472055d7d43822c20d61e1cff"
   }
  }
 },
 "nbformat": 4,
 "nbformat_minor": 4
=======
  "nbformat": 4,
  "nbformat_minor": 0,
  "metadata": {
    "colab": {
      "provenance": []
    },
    "kernelspec": {
      "name": "python3",
      "display_name": "Python 3"
    },
    "language_info": {
      "name": "python"
    },
    "accelerator": "GPU"
  },
  "cells": [
    {
      "cell_type": "markdown",
      "source": [
        "# Image-to-Image Search via ResNet50\n",
        "\n",
        "<a href=\"https://colab.research.google.com/drive/1QuUTy3iVR-kTPljkwplKYaJ-NTCgPEc_?usp=sharing\"><img alt=\"Open In Colab\" src=\"https://colab.research.google.com/assets/colab-badge.svg\"></a>\n",
        "\n",
        "Searching visually similar images with image queries is a very popular use-case. However, using pre-trained models does not deliver the best results – the models are trained on general data that lack the particularities of your specific task. Here's where Finetuner comes in! It enables you to accomplish this easily.\n",
        "\n",
        "This guide will demonstrate how to fine-tune a ResNet model for image to image retrieval.\n",
        "\n",
        "*Note, please consider switching to GPU/TPU Runtime for faster inference.*\n",
        "\n",
        "## Install"
      ],
      "metadata": {
        "id": "p8jc8EyfruKw"
      }
    },
    {
      "cell_type": "code",
      "source": [
        "!pip install 'finetuner[full]'"
      ],
      "metadata": {
        "id": "VdKH0S0FrwS3"
      },
      "execution_count": null,
      "outputs": []
    },
    {
      "cell_type": "markdown",
      "source": [
        "## Task\n",
        "\n",
        "More specifically, we will fine-tune ResNet50 on [Totally Looks Like Dataset](https://sites.google.com/view/totally-looks-like-dataset).\n",
        "The dataset consists of 6016 pairs of images (12032 in total).\n",
        "\n",
        "The dataset consists of pairs of images, these are the positive pairs. Negative pairs are constructed by taking two different images, i.e. images that are not in the same pair initially. Following this approach, we construct triplets and use the `TripletLoss`. You can find more in the [how Finetuner works](https://finetuner.jina.ai/get-started/how-it-works/#contrastive-metric-learning) section.\n",
        "\n",
        "After fine-tuning, the embeddings of positive pairs are expected to be pulled closer, while the embeddings for negative pairs are expected to be pushed away."
      ],
      "metadata": {
        "id": "7EliQdGCsdL0"
      }
    },
    {
      "cell_type": "markdown",
      "source": [
        "## Data\n",
        "\n",
        "Our journey starts locally. We have to prepare the data and push it to the Jina AI Cloud and Finetuner will be able to get the dataset by its name. For this example,\n",
        "we already prepared the data, and we'll provide the names of training data (`tll-train-data`) directly to Finetuner.\n",
        "\n",
        "```{important} \n",
        "We don't require you to push data to the Jina AI Cloud by yourself. Instead of a name, you can provide a `DocumentArray` and Finetuner will do the job for you.\n",
        "When working with documents where images are stored locally, please call `doc.load_uri_to_blob()` to reduce network transmission and speed up training.\n",
        "```"
      ],
      "metadata": {
        "id": "M1sii3xdtD2y"
      }
    },
    {
      "cell_type": "code",
      "source": [
        "import finetuner\n",
        "from docarray import DocumentArray, Document\n",
        "\n",
        "finetuner.login(force=True)"
      ],
      "metadata": {
        "id": "L0NfPGbTkNsc"
      },
      "execution_count": null,
      "outputs": []
    },
    {
      "cell_type": "code",
      "source": [
        "train_data = DocumentArray.pull('finetuner/tll-train-data', show_progress=True)\n",
        "query_data = DocumentArray.pull('finetuner/tll-test-query-data', show_progress=True)\n",
        "index_data = DocumentArray.pull('finetuner/tll-test-index-data', show_progress=True)\n",
        "\n",
        "train_data.summary()"
      ],
      "metadata": {
        "id": "ONpXDwFBsqQS"
      },
      "execution_count": null,
      "outputs": []
    },
    {
      "cell_type": "markdown",
      "source": [
        "## Backbone model\n",
        "Now let's see which backbone models we can use. You can see available models by calling `finetuner.describe_models()`.\n",
        "\n",
        "\n",
        "For this example, we're gonna go with `resnet50`."
      ],
      "metadata": {
        "id": "mUoY1jq0klwk"
      }
    },
    {
      "cell_type": "markdown",
      "source": [
        "## Fine-tuning\n",
        "\n",
        "Now that we have the training and evaluation datasets loaded as `DocumentArray`s and selected our model, we can start our fine-tuning run."
      ],
      "metadata": {
        "id": "xA7IIhIOk0h0"
      }
    },
    {
      "cell_type": "code",
      "source": [
        "from finetuner.callback import EvaluationCallback\n",
        "\n",
        "run = finetuner.fit(\n",
        "    model='resnet50',\n",
        "    train_data='finetuner/tll-train-data',\n",
        "    batch_size=128,\n",
        "    epochs=5,\n",
        "    learning_rate=1e-4,\n",
        "    device='cuda',\n",
        "    callbacks=[\n",
        "        EvaluationCallback(\n",
        "            query_data='finetuner/tll-test-query-data',\n",
        "            index_data='finetuner/tll-test-index-data',\n",
        "        )\n",
        "    ],\n",
        ")"
      ],
      "metadata": {
        "id": "qGrHfz-2kVC7"
      },
      "execution_count": null,
      "outputs": []
    },
    {
      "cell_type": "markdown",
      "source": [
        "Let's understand what this piece of code does:\n",
        "\n",
        "* As you can see, we have to provide the `model` which we picked before.\n",
        "* We also set `run_name` and `description`, which are optional,\n",
        "but recommended in order to retrieve your run easily and have some context about it.\n",
        "* Furthermore, we had to provide names of the `train_data`.\n",
        "* We set `TripletMarginLoss`.\n",
        "* Additionally, we use `finetuner.callback.EvaluationCallback` for evaluation.\n",
        "* Lastly, we set the number of `epochs` and provide a `learning_rate`."
      ],
      "metadata": {
        "id": "9gvoWipMlG5P"
      }
    },
    {
      "cell_type": "markdown",
      "source": [
        "## Monitoring\n",
        "\n",
        "Now that we've created a run, let's see its status. You can monitor the run by checking the status - `run.status()` - and the logs - `run.logs()` or `run.stream_logs()`. "
      ],
      "metadata": {
        "id": "7ftSOH_olcak"
      }
    },
    {
      "cell_type": "code",
      "source": [
        "# note, the fine-tuning might takes 30~ minutes\n",
        "for entry in run.stream_logs():\n",
        "    print(entry)"
      ],
      "metadata": {
        "id": "2k3hTskflI7e"
      },
      "execution_count": null,
      "outputs": []
    },
    {
      "cell_type": "markdown",
      "source": [
        "Since some runs might take up to several hours, it's important to know how to reconnect to Finetuner and retrieve your runs.\n",
        "\n",
        "```python\n",
        "import finetuner\n",
        "finetuner.login()\n",
        "\n",
        "run = finetuner.get_run(run.name)\n",
        "```\n",
        "\n",
        "You can continue monitoring the runs by checking the status - `finetuner.run.Run.status()` or the logs - `finetuner.run.Run.logs()`. "
      ],
      "metadata": {
        "id": "N8O-Ms_El-lV"
      }
    },
    {
      "cell_type": "markdown",
      "source": [
        "## Evaluating\n",
        "Currently, we don't have a user-friendly way to get evaluation metrics from the `finetuner.callback.EvaluationCallback` we initialized previously.\n",
        "What you can do for now is to call `run.logs()` in the end of the run and see evaluation results:\n",
        "\n",
        "```bash\n",
        "  Training [5/5] ━━━━━━━━━━━━━━━━━━━━━━━━━━━━━━━━━━━━━━━━ 76/76 0:00:00 0:03:15 • loss: 0.003\n",
        "[16:39:13] DEBUG    Metric: 'model_average_precision' Value: 0.19598                                     __main__.py:202\n",
        "           DEBUG    Metric: 'model_dcg_at_k' Value: 0.28571                                              __main__.py:202\n",
        "           DEBUG    Metric: 'model_f1_score_at_k' Value: 0.04382                                         __main__.py:202\n",
        "           DEBUG    Metric: 'model_hit_at_k' Value: 0.46013                                              __main__.py:202\n",
        "           DEBUG    Metric: 'model_ndcg_at_k' Value: 0.28571                                             __main__.py:202\n",
        "           DEBUG    Metric: 'model_precision_at_k' Value: 0.02301                                        __main__.py:202\n",
        "           DEBUG    Metric: 'model_r_precision' Value: 0.19598                                           __main__.py:202\n",
        "           DEBUG    Metric: 'model_recall_at_k' Value: 0.46013                                           __main__.py:202\n",
        "           DEBUG    Metric: 'model_reciprocal_rank' Value: 0.19598                                       __main__.py:202\n",
        "           INFO     Done ✨                                                                              __main__.py:204\n",
        "           INFO     Saving fine-tuned models ...                                                         __main__.py:207\n",
        "           INFO     Saving model 'model' in /usr/src/app/tuned-models/model ...                          __main__.py:218\n",
        "           INFO     Pushing saved model to Jina AI Cloud ...                                             __main__.py:225\n",
        "[16:39:41] INFO     Pushed model artifact ID: '62b33cb0037ad91ca7f20530'                                 __main__.py:231\n",
        "           INFO     Finished 🚀                                                                          __main__.py:233                           __main__.py:248\n",
        "```"
      ],
      "metadata": {
        "id": "BMpQxydypeZ3"
      }
    },
    {
      "cell_type": "markdown",
      "source": [
        "## Saving\n",
        "\n",
        "After the run has finished successfully, you can download the tuned model on your local machine:\n"
      ],
      "metadata": {
        "id": "0l4e4GrspilM"
      }
    },
    {
      "cell_type": "code",
      "source": [
        "artifact = run.save_artifact('resnet-model')"
      ],
      "metadata": {
        "id": "KzfxhqeCmCa8"
      },
      "execution_count": null,
      "outputs": []
    },
    {
      "cell_type": "markdown",
      "source": [
        "## Inference\n",
        "\n",
        "Now you saved the `artifact` into your host machine,\n",
        "let's use the fine-tuned model to encode a new `Document`:\n",
        "\n",
        "```{admonition} Inference with ONNX\n",
        "In case you set `to_onnx=True` when calling `finetuner.fit` function,\n",
        "please use `model = finetuner.get_model(artifact, is_onnx=True)`\n",
        "```"
      ],
      "metadata": {
        "id": "gkNHTyBkprQ0"
      }
    },
    {
      "cell_type": "code",
      "source": [
        "query = DocumentArray([query_data[0]])\n",
        "\n",
        "model = finetuner.get_model(artifact=artifact, device='cuda')\n",
        "\n",
        "finetuner.encode(model=model, data=query)\n",
        "finetuner.encode(model=model, data=index_data)\n",
        "\n",
        "assert query.embeddings.shape == (1, 2048)"
      ],
      "metadata": {
        "id": "bOi5qcNLplaI"
      },
      "execution_count": null,
      "outputs": []
    },
    {
      "cell_type": "markdown",
      "source": [
        "And finally you can use the embeded `query` to find top-k visually related images within `index_data` as follows:"
      ],
      "metadata": {
        "id": "1cC46TQ9pw-H"
      }
    },
    {
      "cell_type": "code",
      "source": [
        "query.match(index_data, limit=10, metric='cosine')"
      ],
      "metadata": {
        "id": "tBYG9OKrpZ36"
      },
      "execution_count": null,
      "outputs": []
    },
    {
      "cell_type": "markdown",
      "source": [
        "## Before and after\n",
        "We can directly compare the results of our fine-tuned model with its zero-shot counterpart to get a better idea of how finetuning affects the results of a search. While the differences between the two models may be subtle for some queries, some of the examples the examples below (such as the second example) show that the model after fine-tuning is able to better match similar images."
      ],
      "metadata": {
        "id": "irvn0igWdLOf"
      }
    },
    {
      "cell_type": "markdown",
      "source": [
        "```python\n",
        "import copy\n",
        "from io import BytesIO\n",
        "from PIL import Image\n",
        "\n",
        "query_pt = copy.deepcopy(query_data)\n",
        "index_pt = copy.deepcopy(index_data)\n",
        "\n",
        "query_ft = copy.deepcopy(query_pt)\n",
        "index_ft = copy.deepcopy(index_pt)\n",
        "\n",
        "model_pt = finetuner.build_model('resnet50')\n",
        "\n",
        "finetuner.encode(model=model, data=query_ft)\n",
        "finetuner.encode(model=model, data=index_ft)\n",
        "\n",
        "finetuner.encode(model=model_pt, data=query_pt)\n",
        "finetuner.encode(model=model_pt, data=index_pt)\n",
        "\n",
        "query_ft.match(index_ft)\n",
        "query_pt.match(index_pt)\n",
        "\n",
        "num_samples = 10\n",
        "\n",
        "for i, (doc_pt, doc_ft) in enumerate(zip(query_pt, query_ft)):\n",
        "    if i < num_samples:\n",
        "        print(f'\\n\\nQuery:')\n",
        "        display(Image.open(BytesIO(doc_pt.blob)))\n",
        "        print(f'top match before fine-tuning:')\n",
        "        display(Image.open(BytesIO(doc_pt.matches[0].blob)))\n",
        "        print(f'top match after fine-tuning:')\n",
        "        display(Image.open(BytesIO(doc_ft.matches[0].blob)))\n",
        "```"
      ],
      "metadata": {
        "id": "cVVqC_vsdXlK"
      }
    },
    {
      "cell_type": "markdown",
      "source": [
        "To save you some time, we have plotted some examples where the model's ability to return similar images has clearly improved:\n",
        "\n",
        "![image-image-triplets-good](https://finetuner.jina.ai/_images/image-image-triplets-good.png)\n",
        "\n",
        "On the other hand, there are also cases where the fine-tuned model performs worse, and fails to correctly match images that it previously could. This case is much rarer than the previous case. For this dataset there were 108 occasions where the fine-tuned model returned the correct pair where it couldn't before, and only 33 occasions where the finetuned model returned an incorrect image after fine-tuning but returned a correct one before. Nevertheless it still can happen:\n",
        "\n",
        "![image-image-triplets-bad](https://finetuner.jina.ai/_images/image-image-triplets-bad.png)"
      ],
      "metadata": {
        "id": "TwL33Jz1datD"
      }
    }
  ]
>>>>>>> fb9296d5
}<|MERGE_RESOLUTION|>--- conflicted
+++ resolved
@@ -1,368 +1,4 @@
 {
-<<<<<<< HEAD
- "cells": [
-  {
-   "cell_type": "markdown",
-   "metadata": {
-    "id": "p8jc8EyfruKw"
-   },
-   "source": [
-    "# Image-to-Image Search via ResNet50\n",
-    "\n",
-    "<a href=\"https://colab.research.google.com/drive/1QuUTy3iVR-kTPljkwplKYaJ-NTCgPEc_?usp=sharing\"><img alt=\"Open In Colab\" src=\"https://colab.research.google.com/assets/colab-badge.svg\"></a>\n",
-    "\n",
-    "Searching visually similar images with image queries is a very popular use-case. However, using pre-trained models does not deliver the best results – the models are trained on general data that lack the particularities of your specific task. Here's where Finetuner comes in! It enables you to accomplish this easily.\n",
-    "\n",
-    "This guide will demonstrate how to fine-tune a ResNet model for image to image retrieval.\n",
-    "\n",
-    "*Note, please consider switching to GPU/TPU Runtime for faster inference.*\n",
-    "\n",
-    "## Install"
-   ]
-  },
-  {
-   "cell_type": "code",
-   "execution_count": null,
-   "metadata": {
-    "id": "VdKH0S0FrwS3"
-   },
-   "outputs": [],
-   "source": [
-    "!pip install 'finetuner[full]'"
-   ]
-  },
-  {
-   "cell_type": "markdown",
-   "metadata": {
-    "id": "7EliQdGCsdL0"
-   },
-   "source": [
-    "## Task\n",
-    "\n",
-    "More specifically, we will fine-tune ResNet50 on [Totally Looks Like Dataset](https://sites.google.com/view/totally-looks-like-dataset).\n",
-    "The dataset consists of 6016 pairs of images (12032 in total).\n",
-    "\n",
-    "The dataset consists of pairs of images, these are the positive pairs. Negative pairs are constructed by taking two different images, i.e. images that are not in the same pair initially. Following this approach, we construct triplets and use the `TripletLoss`. You can find more in the [how Finetuner works](https://finetuner.jina.ai/get-started/how-it-works/#contrastive-metric-learning) section.\n",
-    "\n",
-    "After fine-tuning, the embeddings of positive pairs are expected to be pulled closer, while the embeddings for negative pairs are expected to be pushed away."
-   ]
-  },
-  {
-   "cell_type": "markdown",
-   "metadata": {
-    "id": "M1sii3xdtD2y"
-   },
-   "source": [
-    "## Data\n",
-    "\n",
-    "Our journey starts locally. We have to prepare the data and push it to the Jina AI Cloud and Finetuner will be able to get the dataset by its name. For this example,\n",
-    "we already prepared the data, and we'll provide the names of training data (`tll-train-data`) directly to Finetuner.\n",
-    "\n",
-    "```{important} \n",
-    "We don't require you to push data to the Jina AI Cloud by yourself. Instead of a name, you can provide a `DocumentArray` and Finetuner will do the job for you.\n",
-    "When working with documents where images are stored locally, please call `doc.load_uri_to_blob()` to reduce network transmission and speed up training.\n",
-    "```"
-   ]
-  },
-  {
-   "cell_type": "code",
-   "execution_count": null,
-   "metadata": {
-    "id": "L0NfPGbTkNsc"
-   },
-   "outputs": [],
-   "source": [
-    "import finetuner\n",
-    "from docarray import DocumentArray, Document\n",
-    "\n",
-    "finetuner.login(force=True)"
-   ]
-  },
-  {
-   "cell_type": "code",
-   "execution_count": null,
-   "metadata": {
-    "id": "ONpXDwFBsqQS"
-   },
-   "outputs": [],
-   "source": [
-    "train_data = DocumentArray.pull('tll-train-data', show_progress=True)\n",
-    "query_data = DocumentArray.pull('tll-test-query-data', show_progress=True)\n",
-    "index_data = DocumentArray.pull('tll-test-index-data', show_progress=True)\n",
-    "\n",
-    "train_data.summary()"
-   ]
-  },
-  {
-   "cell_type": "markdown",
-   "metadata": {
-    "id": "mUoY1jq0klwk"
-   },
-   "source": [
-    "## Backbone model\n",
-    "Now let's see which backbone models we can use. You can see available models by calling `finetuner.describe_models()`.\n",
-    "\n",
-    "\n",
-    "For this example, we're gonna go with `resnet50`."
-   ]
-  },
-  {
-   "cell_type": "markdown",
-   "metadata": {
-    "id": "xA7IIhIOk0h0"
-   },
-   "source": [
-    "## Fine-tuning\n",
-    "\n",
-    "Now that we have the training and evaluation datasets loaded as `DocumentArray`s and selected our model, we can start our fine-tuning run."
-   ]
-  },
-  {
-   "cell_type": "code",
-   "execution_count": null,
-   "metadata": {
-    "id": "qGrHfz-2kVC7"
-   },
-   "outputs": [],
-   "source": [
-    "from finetuner.callback import EvaluationCallback\n",
-    "\n",
-    "run = finetuner.fit(\n",
-    "    model='resnet50',\n",
-    "    train_data='tll-train-data',\n",
-    "    batch_size=128,\n",
-    "    epochs=5,\n",
-    "    learning_rate=1e-4,\n",
-    "    device='cuda',\n",
-    "    callbacks=[\n",
-    "        EvaluationCallback(\n",
-    "            query_data='tll-test-query-data',\n",
-    "            index_data='tll-test-index-data',\n",
-    "        )\n",
-    "    ],\n",
-    ")"
-   ]
-  },
-  {
-   "cell_type": "markdown",
-   "metadata": {
-    "id": "9gvoWipMlG5P"
-   },
-   "source": [
-    "Let's understand what this piece of code does:\n",
-    "\n",
-    "* As you can see, we have to provide the `model` which we picked before.\n",
-    "* We also set `run_name` and `description`, which are optional,\n",
-    "but recommended in order to retrieve your run easily and have some context about it.\n",
-    "* Furthermore, we had to provide names of the `train_data`.\n",
-    "* We set `TripletMarginLoss`.\n",
-    "* Additionally, we use `finetuner.callback.EvaluationCallback` for evaluation.\n",
-    "* Lastly, we set the number of `epochs` and provide a `learning_rate`."
-   ]
-  },
-  {
-   "cell_type": "markdown",
-   "metadata": {
-    "id": "7ftSOH_olcak"
-   },
-   "source": [
-    "## Monitoring\n",
-    "\n",
-    "Now that we've created a run, let's see its status. You can monitor the run by checking the status - `run.status()` - and the logs - `run.logs()` or `run.stream_logs()`. "
-   ]
-  },
-  {
-   "cell_type": "code",
-   "execution_count": null,
-   "metadata": {
-    "id": "2k3hTskflI7e"
-   },
-   "outputs": [],
-   "source": [
-    "# note, the fine-tuning might takes 30~ minutes\n",
-    "for entry in run.stream_logs():\n",
-    "    print(entry)"
-   ]
-  },
-  {
-   "cell_type": "markdown",
-   "metadata": {
-    "id": "N8O-Ms_El-lV"
-   },
-   "source": [
-    "Since some runs might take up to several hours, it's important to know how to reconnect to Finetuner and retrieve your runs.\n",
-    "\n",
-    "```python\n",
-    "import finetuner\n",
-    "finetuner.login()\n",
-    "\n",
-    "run = finetuner.get_run(run.name)\n",
-    "```\n",
-    "\n",
-    "You can continue monitoring the runs by checking the status - `finetuner.run.Run.status()` or the logs - `finetuner.run.Run.logs()`. "
-   ]
-  },
-  {
-   "cell_type": "markdown",
-   "metadata": {
-    "id": "BMpQxydypeZ3"
-   },
-   "source": [
-    "## Evaluating\n",
-    "Currently, we don't have a user-friendly way to get evaluation metrics from the `finetuner.callback.EvaluationCallback` we initialized previously.\n",
-    "What you can do for now is to call `run.logs()` in the end of the run and see evaluation results:\n",
-    "\n",
-    "```bash\n",
-    "  Training [5/5] ━━━━━━━━━━━━━━━━━━━━━━━━━━━━━━━━━━━━━━━━ 76/76 0:00:00 0:03:15 • loss: 0.003\n",
-    "[16:39:13] DEBUG    Metric: 'model_average_precision' Value: 0.19598                                     __main__.py:202\n",
-    "           DEBUG    Metric: 'model_dcg_at_k' Value: 0.28571                                              __main__.py:202\n",
-    "           DEBUG    Metric: 'model_f1_score_at_k' Value: 0.04382                                         __main__.py:202\n",
-    "           DEBUG    Metric: 'model_hit_at_k' Value: 0.46013                                              __main__.py:202\n",
-    "           DEBUG    Metric: 'model_ndcg_at_k' Value: 0.28571                                             __main__.py:202\n",
-    "           DEBUG    Metric: 'model_precision_at_k' Value: 0.02301                                        __main__.py:202\n",
-    "           DEBUG    Metric: 'model_r_precision' Value: 0.19598                                           __main__.py:202\n",
-    "           DEBUG    Metric: 'model_recall_at_k' Value: 0.46013                                           __main__.py:202\n",
-    "           DEBUG    Metric: 'model_reciprocal_rank' Value: 0.19598                                       __main__.py:202\n",
-    "           INFO     Done ✨                                                                              __main__.py:204\n",
-    "           INFO     Saving fine-tuned models ...                                                         __main__.py:207\n",
-    "           INFO     Saving model 'model' in /usr/src/app/tuned-models/model ...                          __main__.py:218\n",
-    "           INFO     Pushing saved model to Jina AI Cloud ...                                             __main__.py:225\n",
-    "[16:39:41] INFO     Pushed model artifact ID: '62b33cb0037ad91ca7f20530'                                 __main__.py:231\n",
-    "           INFO     Finished 🚀                                                                          __main__.py:233                           __main__.py:248\n",
-    "```"
-   ]
-  },
-  {
-   "cell_type": "markdown",
-   "metadata": {
-    "id": "0l4e4GrspilM"
-   },
-   "source": [
-    "## Saving\n",
-    "\n",
-    "After the run has finished successfully, you can download the tuned model on your local machine:\n"
-   ]
-  },
-  {
-   "cell_type": "code",
-   "execution_count": null,
-   "metadata": {
-    "id": "KzfxhqeCmCa8"
-   },
-   "outputs": [],
-   "source": [
-    "artifact = run.save_artifact('resnet-model')"
-   ]
-  },
-  {
-   "cell_type": "markdown",
-   "metadata": {
-    "id": "gkNHTyBkprQ0"
-   },
-   "source": [
-    "## Inference\n",
-    "\n",
-    "Now you saved the `artifact` into your host machine,\n",
-    "let's use the fine-tuned model to encode a new `Document`:\n",
-    "\n",
-    "```{admonition} Inference with ONNX\n",
-    "In case you set `to_onnx=True` when calling `finetuner.fit` function,\n",
-    "please use `model = finetuner.get_model(artifact, is_onnx=True)`\n",
-    "```"
-   ]
-  },
-  {
-   "cell_type": "code",
-   "execution_count": null,
-   "metadata": {
-    "id": "bOi5qcNLplaI"
-   },
-   "outputs": [],
-   "source": [
-    "query = DocumentArray([query_data[0]])\n",
-    "\n",
-    "model = finetuner.get_model(artifact=artifact, device='cuda')\n",
-    "\n",
-    "finetuner.encode(model=model, data=query)\n",
-    "finetuner.encode(model=model, data=index_data)\n",
-    "\n",
-    "assert query.embeddings.shape == (1, 2048)"
-   ]
-  },
-  {
-   "cell_type": "markdown",
-   "metadata": {
-    "id": "1cC46TQ9pw-H"
-   },
-   "source": [
-    "And finally you can use the embeded `query` to find top-k visually related images within `index_data` as follows:"
-   ]
-  },
-  {
-   "cell_type": "code",
-   "execution_count": null,
-   "metadata": {
-    "id": "tBYG9OKrpZ36"
-   },
-   "outputs": [],
-   "source": [
-    "query.match(index_data, limit=10, metric='cosine')"
-   ]
-  },
-  {
-   "cell_type": "markdown",
-   "metadata": {},
-   "source": [
-    "## Before and after\n",
-    "We can directly compare the results of our fine-tuned model with its zero-shot counterpart to get a better idea of how finetuning affects the results of a search. While the differences between the two models may be subtle for some queries, some of the examples the examples below (such as the the second example) show that the model after fine-tuning is able to better match similar images."
-   ]
-  },
-  {
-   "cell_type": "markdown",
-   "metadata": {},
-   "source": [
-    "To save you some time, we have plotted some examples where the model's ability to return similar images has clearly improved:\n",
-    "\n",
-    "![image-image-triplets-good](images/image-image-triplets-good.png)\n",
-    "\n",
-    "On the other hand, there are also cases where the fine-tuned model performs worse, and fails to correctly match images that it previously could. This case is much rarer than the the previous case. For this dataset there were 108 occasions where the fine-tuned model returned the correct pair where it couldn't before, and oly 33 occasions where the the finetuned model returned an incorrect image after fine-tuning but returned a correct one before. Nevertheless it still can happen:\n",
-    "\n",
-    "![image-image-triplets-bad](images/image-image-triplets-bad.png)"
-   ]
-  }
- ],
- "metadata": {
-  "accelerator": "GPU",
-  "colab": {
-   "collapsed_sections": [],
-   "provenance": []
-  },
-  "kernelspec": {
-   "display_name": "Python 3 (ipykernel)",
-   "language": "python",
-   "name": "python3"
-  },
-  "language_info": {
-   "codemirror_mode": {
-    "name": "ipython",
-    "version": 3
-   },
-   "file_extension": ".py",
-   "mimetype": "text/x-python",
-   "name": "python",
-   "nbconvert_exporter": "python",
-   "pygments_lexer": "ipython3",
-   "version": "3.9.12"
-  },
-  "vscode": {
-   "interpreter": {
-    "hash": "9ad9c14fbc5ce15e23594239b0b0bb7cf990b71472055d7d43822c20d61e1cff"
-   }
-  }
- },
- "nbformat": 4,
- "nbformat_minor": 4
-=======
   "nbformat": 4,
   "nbformat_minor": 0,
   "metadata": {
@@ -754,5 +390,4 @@
       }
     }
   ]
->>>>>>> fb9296d5
 }