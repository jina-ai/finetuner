(text-to-image)=
# Text-to-Image Search via CLIP

This guide will showcase fine-tuning a `CLIP` model for text to image retrieval.

## Task
We'll be fine-tuning CLIP on the [fashion captioning dataset](https://github.com/xuewyang/Fashion_Captioning) which contains information about fashion products.

For each product the dataset contains a title and images of multiple variants of the product. We constructed a parent [`Document`](https://docarray.jina.ai/fundamentals/document/#document) for each picture, which contains two [chunks](https://docarray.jina.ai/fundamentals/document/nested/#nested-structure): an image document and a text document holding the description of the product.


## Data
Our journey starts locally. We have to {ref}`prepare the data and push it to the cloud <create-training-data>` and Finetuner will be able to get the dataset by its name. For this example,
we already prepared the data, and we'll provide the names of training and evaluation data (`clip-fashion-train-data` and `clip-fashion-eval-data`) directly to Finetuner.

```{admonition} 
:class: tip
We don't require you to push data to the cloud by yourself. Instead of a name, you can provide a `DocumentArray` and Finetuner will do the job for you.
```


## Backbone model
Currently, we only support `openai/clip-vit-base-patch32` for text to image retrieval tasks. However, you can see all available models either in {ref}`choose backbone <choose-backbone>` section or by calling {meth}`~finetuner.describe_models()`.


## Fine-tuning
From now on, all the action happens in the cloud! 

First you need to {ref}`login to Jina ecosystem <login-to-jina-ecosystem>`:
```python
import finetuner
finetuner.login()
```

Now that everything's ready, let's create a fine-tuning run!

```python
import finetuner

run = finetuner.fit(
    model='openai/clip-vit-base-patch32',
    run_name='clip-fashion',
    train_data='clip-fashion-train-data',
    eval_data='clip-fashion-eval-data',
    epochs=5,
    learning_rate= 1e-5,
    loss='CLIPLoss',
    cpu=False,
)
```
Let's understand what this piece of code does:
```{admonition} finetuner.fit parameters
:class: tip
The only required arguments are `model` and `train_data`. We provide default values for others. Here is the [full list of the parameters](../../api/finetuner/#finetuner.fit). 
```
* We start with providing `model`, `run_name`, names of training and evaluation data.
* We also provide some hyper-parameters such as number of `epochs` and a `learning_rate`.
* Additionally, we use {class}`~finetuner.callback.BestModelCheckpoint` to save the best model after each epoch and {class}`~finetuner.callback.EvaluationCallback` for evaluation.

  
## Monitoring

We created a run! Now let's see its status.
```python
print(run.status())
```

```bash
{'status': 'CREATED', 'details': 'Run submitted and awaits execution'}
```

Since some runs might take up to several hours/days, it's important to know how to reconnect to Finetuner and retrieve your run.

```python
import finetuner
finetuner.login()
run = finetuner.get_run('clip-fashion')
```

You can continue monitoring the run by checking the status - {meth}`~finetuner.run.Run.status()` or the logs - {meth}`~finetuner.run.Run.logs()`.


## Evaluating
Currently, we don't have a user-friendly way to get evaluation metrics from the {class}`~finetuner.callback.EvaluationCallback` we initialized previously.
What you can do for now is to call {meth}`~finetuner.run.Run.logs()` in the end of the run and see evaluation results:

```bash
           INFO     Done ✨                                                                              __main__.py:219
           INFO     Saving fine-tuned models ...                                                         __main__.py:222
           INFO     Saving model 'model' in /usr/src/app/tuned-models/model ...                          __main__.py:233
           INFO     Pushing saved model to Hubble ...                                                    __main__.py:240
[10:38:14] INFO     Pushed model artifact ID: '62a1af491597c219f6a330fe'                                 __main__.py:246
           INFO     Finished 🚀                                                                          __main__.py:248
```

```{admonition} Evaluation of CLIP
:class: hint

In this example, we did not plug-in an `EvaluationCallback` since the callback can evaluate one model at one time.
In most cases, we want to evaluate two models: i.e. use `CLIPTextEncoder` to encode textual Documents as `query_data` while use `CLIPImageEncoder` to encode image Documents as `index_data`.
Then use the textual Documents to search image Documents.

We have done the evaulation for you in the table below.
```

|                   | Before Finetuning | After Finetuning |
|:------------------|----------:|---------:|
| average_precision | 0.253423  | 0.415924 |
| dcg_at_k          | 0.902417  | 2.14489  |
| f1_score_at_k     | 0.0831918 | 0.241773 |
| hit_at_k          | 0.611976  | 0.856287 |
| ndcg_at_k         | 0.350172  | 0.539948 |
| precision_at_k    | 0.0994012 | 0.256587 |
| r_precision       | 0.231756  | 0.35847  |
| recall_at_k       | 0.108982  | 0.346108 |
| reciprocal_rank   | 0.288791  | 0.487505 |

## Saving

After the run has finished successfully, you can download the tuned model on your local machine:
```python
<<<<<<< HEAD
run.save_model('clip-model')
```
That's it! Now you have a fine-tuned model which is ready to be {ref}`integrated inside the Jina ecosystem <integrate-with-jina>`.
=======
run.save_artifact('clip-model')
```
>>>>>>> 5bd49b9b
<|MERGE_RESOLUTION|>--- conflicted
+++ resolved
@@ -119,11 +119,6 @@
 
 After the run has finished successfully, you can download the tuned model on your local machine:
 ```python
-<<<<<<< HEAD
-run.save_model('clip-model')
-```
-That's it! Now you have a fine-tuned model which is ready to be {ref}`integrated inside the Jina ecosystem <integrate-with-jina>`.
-=======
 run.save_artifact('clip-model')
 ```
->>>>>>> 5bd49b9b
+That's it! Now you have a fine-tuned model which is ready to be {ref}`integrated inside the Jina ecosystem <integrate-with-jina>`.