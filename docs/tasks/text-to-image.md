--- conflicted
+++ resolved
@@ -11,11 +11,7 @@
 
 ## Data
 Our journey starts locally. We have to {ref}`prepare the data and push it to the cloud <create-training-data>` and Finetuner will be able to get the dataset by its name. For this example,
-<<<<<<< HEAD
-we already prepared the data, and we'll provide the names of training and evaluation data (`fashion-eval-train-clip` and `fashion-eval-data-clip`) directly to Finetuner.
-=======
 we already prepared the data, and we'll provide the names of training and evaluation data (`fashion-train-data-clip` and `fashion-eval-data-clip`) directly to Finetuner.
->>>>>>> e1809c06
 
 ```{admonition} 
 :class: tip
