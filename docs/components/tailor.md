--- conflicted
+++ resolved
@@ -19,46 +19,13 @@
 3. Decide your `freeze` strategy.
 4. (optional) Attach a bottleneck module.
 
-## `dispaly` model summary
+## `display` model summary
 
 Tailor provides a helper function `finetuner.display()` that gives a table summary of a Keras/PyTorch/Paddle model.
 Let's see how to create an embedding model with ResNet-50.
 
-<<<<<<< HEAD
-```python
-from finetuner.tailor import to_embedding_model
-
-to_embedding_model(
-    model: AnyDNN,
-    layer_name: Optional[str] = None,
-    output_dim: Optional[int] = None,
-    freeze: bool = False,
-    input_size: Optional[Tuple[int, ...]] = None,
-    input_dtype: str = 'float32'
-) -> AnyDNN
-```
-
-Here, `model` is the general model with loaded weights; `layer_name` is the selected bottleneck layer; `freeze` defines whether to set weights of remaining layers as non-trainable parameters.
-
-`input_size` and `input_dtype` are input type specifications required by PyTorch and Paddle models. They are not required for Keras models.
-
-In general, you do not need to call `to_embedding_model` manually. You can use it directly via `finetuner.fit(..., to_embedding_model=True)`
-
-(display-method)=
-## `display` method
-
-Tailor also provides a helper function `finetuner.display()` that gives a table summary of a Keras/PyTorch/Paddle model.
-
-Let's see how to use them in action.
-
-## Examples
-
-### Simple MLP
-
-1. Let's first build a simple 2-layer perceptron with 128 and 32-dim output as layers via PyTorch/Keras/Paddle. 
-=======
 1. Load a pre-trained ResNet-50 via your favourite deep learning backend and call ``display``.
->>>>>>> 5540b167
+
     ````{tab} PyTorch
     ```python
     import torchvision
