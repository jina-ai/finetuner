--- conflicted
+++ resolved
@@ -2,23 +2,13 @@
 
 import paddle
 from paddle import nn
-<<<<<<< HEAD
 from paddle.io import DataLoader
-from jina import Document, DocumentArray
 from jina.logging.profile import ProgressBar
-from jina.types.arrays.memmap import DocumentArrayMemmap
-
-from . import head_layers
-from ..base import BaseTrainer
-from .head_layers import HeadLayer
-from .dataset import JinaSiameseDataset
-=======
 
 from . import head_layers
 from .dataset import JinaSiameseDataset
 from .head_layers import HeadLayer
 from ..base import BaseTrainer, DocumentArrayLike
->>>>>>> d9eed8bf
 
 
 class _ArityModel(nn.Layer):
@@ -54,19 +44,10 @@
 
     def fit(
         self,
-<<<<<<< HEAD
-        doc_array: Union[
-            DocumentArray,
-            DocumentArrayMemmap,
-            Iterator[Document],
-            Callable[..., Iterator[Document]],
-=======
         train_data: Union[
             DocumentArrayLike,
             Callable[..., DocumentArrayLike],
->>>>>>> d9eed8bf
         ],
-        batch_size: int = 256,
         epochs: int = 10,
         use_gpu: bool = False,
         **kwargs,
@@ -87,7 +68,7 @@
             losses = []
             accuracies = []
 
-            data_loader = self._get_data_loader(inputs=doc_array)
+            data_loader = self._get_data_loader(inputs=train_data)
             with ProgressBar(task_name=f'Epoch {epoch + 1}/{epochs}') as p:
                 for (l_input, r_input), label in data_loader:
                     # forward step
@@ -107,15 +88,12 @@
                     corrects = paddle.cast(corrects, dtype='float32')
                     accuracy = paddle.mean(corrects, keepdim=True)
 
-<<<<<<< HEAD
                     losses.append(loss.numpy())
                     accuracies.append(accuracy.numpy())
                 self.logger.info(
                     f'Epoch {epoch}, Loss = {sum(losses) / len(losses)}, Accuracy = {sum(accuracies) / len(accuracies)}'
                 )
 
-=======
->>>>>>> d9eed8bf
     def save(self, save_path: str, input_spec: Union[list, tuple] = None):
         base_model = paddle.jit.to_static(self.base_model, input_spec=input_spec)
         paddle.jit.save(base_model, save_path)